from pyrokinetics import Pyro
from pyrokinetics.templates import gk_templates
<<<<<<< HEAD
=======
from pyrokinetics.examples import example_JETTO, example_PFILE
>>>>>>> 7eee96ed
import numpy as np
import pint
from itertools import product

import pytest

import sys
import pathlib
docs_dir = pathlib.Path(__file__).parent.parent / "docs"
sys.path.append(str(docs_dir))
from examples import example_JETTO  # noqa


def assert_close_or_equal(name, left, right, norm=None):
    if isinstance(left, (str, list, type(None))) or isinstance(
        right, (str, list, type(None))
    ):
        assert left == right, f"{name}: {left} != {right}"
    else:
        if norm and hasattr(right, "units"):
            try:
                assert np.allclose(
                    left.to(norm), right.to(norm)
                ), f"{name}: {left.to(norm)} != {right.to(norm)}"
            except pint.DimensionalityError:
                raise ValueError(f"Failure: {name}, {left} != {right}")
        else:
            assert np.allclose(left, right, atol=1e-4), f"{name}: {left} != {right}"


@pytest.fixture(scope="module")
def setup_roundtrip(tmp_path_factory):
    tmp_path = tmp_path_factory.mktemp("roundtrip")
    pyro = example_JETTO.main(tmp_path)

    # Rename the ion species in the original pyro object
    pyro.local_species["names"] = ["electron", "ion1", "ion2", "ion3", "ion4"]
    pyro.local_species["ion1"] = pyro.local_species.pop("deuterium")
    pyro.local_species["ion1"].name = "ion1"
    pyro.local_species["ion2"] = pyro.local_species.pop("tritium")
    pyro.local_species["ion2"].name = "ion2"
    pyro.local_species["ion3"] = pyro.local_species.pop("helium")
    pyro.local_species["ion3"].name = "ion3"
    pyro.local_species["ion4"] = pyro.local_species.pop("impurity1")
    pyro.local_species["ion4"].name = "ion4"

    gs2 = Pyro(gk_file=tmp_path / "test_jetto.gs2", gk_code="GS2")
    cgyro = Pyro(gk_file=tmp_path / "test_jetto.cgyro", gk_code="CGYRO")
    gene = Pyro(gk_file=tmp_path / "test_jetto.gene", gk_code="GENE")
    tglf = Pyro(gk_file=tmp_path / "test_jetto.tglf", gk_code="TGLF")

    return {
        "pyro": pyro,
        "gs2": gs2,
        "cgyro": cgyro,
        "gene": gene,
        "tglf": tglf,
    }


@pytest.mark.parametrize(
    "gk_code_a, gk_code_b",
    [
        ["gs2", "cgyro"],
        ["gene", "tglf"],
        ["cgyro", "gene"],
        ["tglf", "gs2"],
    ],
)
def test_compare_roundtrip(setup_roundtrip, gk_code_a, gk_code_b):
    pyro = setup_roundtrip["pyro"]
    code_a = setup_roundtrip[gk_code_a]
    code_b = setup_roundtrip[gk_code_b]

    FIXME_ignore_geometry_attrs = [
        "B0",
        "psi_n",
        "r_minor",
        "a_minor",
        "Fpsi",
        "FF_prime",
        "R",
        "Z",
        "theta",
        "b_poloidal",
        "dpsidr",
        "pressure",
        "dpressure_drho",
        "Z0",
        "R_eq",
        "Z_eq",
        "theta_eq",
        "b_poloidal_eq",
        "Zmid",
        "dRdtheta",
        "dRdr",
        "dZdtheta",
        "dZdr",
        "bunit_over_b0",
        "jacob",
    ]

    for key in pyro.local_geometry.keys():
        if key in FIXME_ignore_geometry_attrs:
            continue
        assert_close_or_equal(
            f"{code_a.gk_code} {key}",
            pyro.local_geometry[key],
            code_a.local_geometry[key],
        )
        assert_close_or_equal(
            f"{code_a.gk_code} {key}",
            code_a.local_geometry[key],
            code_b.local_geometry[key],
        )

    species_fields = [
        "name",
        "mass",
        "z",
        "dens",
        "temp",
        "vel",
        "nu",
        "inverse_lt",
        "inverse_ln",
        "inverse_lv",
    ]

    assert pyro.local_species.keys() == code_a.local_species.keys()
    assert code_a.local_species.keys() == code_b.local_species.keys()

    with pyro.norms.units.as_system(pyro.norms.pyrokinetics), pyro.norms.units.context(
        pyro.norms.context
    ):
        for key in pyro.local_species.keys():
            if key in pyro.local_species["names"]:
                for field in species_fields:
                    assert_close_or_equal(
                        f"{code_a.gk_code} {key}.{field}",
                        pyro.local_species[key][field],
                        code_a.local_species[key][field],
                        pyro.norms,
                    )
                    assert_close_or_equal(
                        f"{code_a.gk_code} {key}.{field}",
                        code_a.local_species[key][field],
                        code_b.local_species[key][field],
                        pyro.norms,
                    )
            else:
                assert_close_or_equal(
                    f"{code_a.gk_code} {key}",
                    pyro.local_species[key],
                    code_a.local_species[key],
                    pyro.norms,
                )

                assert_close_or_equal(
                    f"{code_a.gk_code} {key}",
                    code_a.local_species[key],
                    code_b.local_species[key],
                    pyro.norms,
                )


@pytest.mark.parametrize(
    "gk_file,gk_code",
    [
        *product([gk_templates["GS2"]], ["CGYRO", "GENE", "TGLF"]),
        *product([gk_templates["CGYRO"]], ["GS2", "GENE", "TGLF"]),
        *product([gk_templates["GENE"]], ["GS2", "CGYRO", "TGLF"]),
        *product([gk_templates["TGLF"]], ["GS2", "CGYRO", "GENE"]),
    ],
)
def test_switch_gk_codes(gk_file, gk_code):
    pyro = Pyro(gk_file=gk_file)

    original_gk_code = pyro.gk_code

    pyro.gk_code = gk_code
    assert pyro.gk_code == gk_code

    pyro.gk_code = original_gk_code
    assert pyro.gk_code == original_gk_code


@pytest.fixture(scope="module")
def setup_roundtrip_exb(tmp_path_factory):
    tmp_path = tmp_path_factory.mktemp("roundtrip_exb")
    pyro = example_PFILE.main(tmp_path)

    gs2 = Pyro(gk_file=tmp_path / "test_pfile.gs2", gk_code="GS2")
    cgyro = Pyro(gk_file=tmp_path / "test_pfile.cgyro", gk_code="CGYRO")
    gene = Pyro(gk_file=tmp_path / "test_pfile.gene", gk_code="GENE")
    tglf = Pyro(gk_file=tmp_path / "test_pfile.tglf", gk_code="TGLF")

    return {
        "pyro": pyro,
        "gs2": gs2,
        "cgyro": cgyro,
        "gene": gene,
        "tglf": tglf,
    }


@pytest.mark.parametrize(
    "gk_code_a, gk_code_b",
    [
        ["gs2", "cgyro"],
        ["gene", "tglf"],
        ["cgyro", "gene"],
        ["tglf", "gs2"],
    ],
)
def test_compare_roundtrip_exb(setup_roundtrip_exb, gk_code_a, gk_code_b):
    pyro = setup_roundtrip_exb["pyro"]
    code_a = setup_roundtrip_exb[gk_code_a]
    code_b = setup_roundtrip_exb[gk_code_b]

    assert np.isclose(pyro.numerics.gamma_exb.m, -0.08743732140255926, atol=1e-4)

    assert_close_or_equal(
        f"{code_a.gk_code} gamma_exb",
        pyro.numerics.gamma_exb,
        code_a.numerics.gamma_exb,
        pyro.norms,
    )

    assert_close_or_equal(
        f"{code_a.gk_code} gamma_exb",
        code_a.numerics.gamma_exb,
        code_b.numerics.gamma_exb,
        pyro.norms,
    )<|MERGE_RESOLUTION|>--- conflicted
+++ resolved
@@ -1,9 +1,5 @@
 from pyrokinetics import Pyro
 from pyrokinetics.templates import gk_templates
-<<<<<<< HEAD
-=======
-from pyrokinetics.examples import example_JETTO, example_PFILE
->>>>>>> 7eee96ed
 import numpy as np
 import pint
 from itertools import product
@@ -14,7 +10,7 @@
 import pathlib
 docs_dir = pathlib.Path(__file__).parent.parent / "docs"
 sys.path.append(str(docs_dir))
-from examples import example_JETTO  # noqa
+from examples import example_JETTO, example_PFILE  # noqa
 
 
 def assert_close_or_equal(name, left, right, norm=None):
