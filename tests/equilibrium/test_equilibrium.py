--- conflicted
+++ resolved
@@ -22,46 +22,6 @@
 # TODO use hypothesis library here?
 
 
-<<<<<<< HEAD
-@pytest.fixture(params=[units.m, units.cm])
-def circular_equilibrium_args(request):
-    len_units = request.param
-    psi_units = units.weber / units.rad
-    R = np.linspace(1.0, 5.0, 100) * len_units
-    Z = np.linspace(-2.0, 2.0, 120) * len_units
-    R_norm = (R - 3 * len_units).reshape(100, 1)
-    psi_RZ = (np.sqrt(R_norm ** 2 + Z ** 2) - 4 * len_units) * psi_units / len_units
-    psi_axis = -4.0 * psi_units
-    psi_lcfs = -2.0 * psi_units
-    a_minor = 2.0 * len_units
-    psi = np.linspace(psi_axis, psi_lcfs, 50)
-    f = (psi ** 2) * len_units * units.tesla / psi_units ** 2
-    ff_prime = 2 * psi * f * len_units * units.tesla / psi_units ** 2
-    p = (3000 + 100 * psi / psi_units) * units.pascal
-    p_prime = 100 * np.ones(50) * units.pascal / psi_units
-    q = np.linspace(0.5, 2.0, 50)
-    R_major = 3.0 * np.ones(50) * len_units
-    r_minor = np.linspace(0 * len_units, a_minor, 50)
-    Z_mid = np.zeros(50) * len_units
-    return (
-        dict(
-            R=R,
-            Z=Z,
-            psi_RZ=psi_RZ,
-            psi=psi,
-            f=f,
-            ff_prime=ff_prime,
-            p=p,
-            p_prime=p_prime,
-            q=q,
-            R_major=R_major,
-            r_minor=r_minor,
-            Z_mid=Z_mid,
-            psi_lcfs=psi_lcfs,
-            a_minor=a_minor,
-        ),
-        len_units,
-=======
 @pytest.fixture(scope="module")
 def expected() -> Dict[str, Any]:
     """
@@ -190,7 +150,6 @@
         Z_mid_vals=Z_mid_vals * len_units,
         Z_mid_prime_vals=Z_mid_prime_vals * len_units / psi_units,
         rho_vals=rho_vals * units.dimensionless,
->>>>>>> 94e8c0c0
     )
 
 
@@ -360,36 +319,8 @@
     assert_array_equal(data_vars["R_major"].shape, (expected["n_psi"],))
     assert_array_equal(data_vars["r_minor"].shape, (expected["n_psi"],))
     assert_array_equal(data_vars["Z_mid"].shape, (expected["n_psi"],))
+    
     # Check units
-<<<<<<< HEAD
-    psi_units = units.weber / units.radian
-    f_units = units.meter * units.tesla
-    assert data_vars["psi_RZ"].data.units == psi_units
-    assert data_vars["f"].data.units == f_units
-    assert data_vars["ff_prime"].data.units == f_units ** 2 / psi_units
-    assert data_vars["p"].data.units == units.pascal
-    assert data_vars["p_prime"].data.units == units.pascal / psi_units
-    assert data_vars["q"].data.units == units.dimensionless
-    assert data_vars["R_major"].data.units == units.meter
-    assert data_vars["r_minor"].data.units == units.meter
-    assert data_vars["Z_mid"].data.units == units.meter
-    # Check values
-    # Only interested in those that could change depending on whether we started with
-    # meters or centimeters
-    psi = np.linspace(-4.0, -2.0, 50)
-    f_expected = psi ** 2 / (1 if len_units == units.m else 100)
-    ff_prime_expected = 2 * psi * f_expected / (1 if len_units == units.m else 100)
-    R_major_expected = 3.0 if len_units == units.m else 0.03
-    r_minor_expected = np.linspace(0.0, 2.0, 50) / (1 if len_units == units.m else 100)
-    assert_allclose(data_vars["f"].data.magnitude, f_expected)
-    assert_allclose(data_vars["ff_prime"].data.magnitude, ff_prime_expected)
-    assert_allclose(data_vars["R_major"].data.magnitude, R_major_expected)
-    assert_allclose(data_vars["r_minor"].data.magnitude, r_minor_expected)
-
-
-def test_circular_equilibrium_attrs(circular_equilibrium):
-    eq, len_units = circular_equilibrium
-=======
     assert data_vars["psi_RZ"].data.units == expected["psi_units"]
     assert data_vars["F"].data.units == expected["F_units"]
     assert data_vars["FF_prime"].data.units == expected["FF_prime_units"]
@@ -415,7 +346,6 @@
 
 def test_parametrized_eq_attrs(parametrized_eq, expected):
     eq = parametrized_eq
->>>>>>> 94e8c0c0
     # Check units
     assert eq.R_axis.units == expected["len_units"]
     assert eq.Z_axis.units == expected["len_units"]
@@ -535,158 +465,6 @@
     assert_allclose(radius, expected, rtol=1e-4, atol=1e-4)
 
 
-<<<<<<< HEAD
-def test_circular_equilibrium_psi(circular_equilibrium):
-    eq, len_units = circular_equilibrium
-    psi_units = units.weber / units.radian
-    assert eq.psi(0.5).units == psi_units
-    assert np.isclose(eq.psi(0.0), -4.0 * psi_units)
-    assert np.isclose(eq.psi(0.5), -3.0 * psi_units)
-    assert np.isclose(eq.psi(1.0), -2.0 * psi_units)
-
-
-def test_circular_equilibrium_psi_n(circular_equilibrium):
-    eq, len_units = circular_equilibrium
-    assert eq.psi_n(-2.0).units == units.dimensionless
-    assert np.isclose(eq.psi_n(-4.0), 0.0)
-    assert np.isclose(eq.psi_n(-3.0), 0.5)
-    assert np.isclose(eq.psi_n(-2.0), 1.0)
-
-
-def test_circular_equilibrium_rho(circular_equilibrium):
-    eq, len_units = circular_equilibrium
-    assert eq.rho(0.5).units == units.dimensionless
-    assert np.isclose(eq.rho(0.0), 0.0)
-    assert np.isclose(eq.rho(0.5), 0.5)
-    assert np.isclose(eq.rho(1.0), 1.0)
-
-
-def test_circular_equilibrium_f(circular_equilibrium):
-    eq, len_units = circular_equilibrium
-    f_units = units.m * units.tesla
-    factor = 1.0 if len_units == units.meter else 0.01
-    assert eq.f(0.5).units == f_units
-    assert np.isclose(eq.f(0.0), 16.0 * factor * f_units)
-    assert np.isclose(eq.f(0.5), 9.0 * factor * f_units)
-    assert np.isclose(eq.f(1.0), 4.0 * factor * f_units)
-
-
-def test_circular_equilibrium_f_prime(circular_equilibrium):
-    eq, len_units = circular_equilibrium
-    f_units = units.m * units.tesla
-    psi_units = units.weber / units.radian
-    factor = 1.0 if len_units == units.meter else 0.01
-    assert eq.f_prime(0.5).units == f_units / psi_units
-    assert np.isclose(eq.f_prime(0.0), -8.0 * factor * f_units / psi_units)
-    assert np.isclose(eq.f_prime(0.5), -6.0 * factor * f_units / psi_units)
-    assert np.isclose(eq.f_prime(1.0), -4.0 * factor * f_units / psi_units)
-
-
-def test_circular_equilibrium_ff_prime(circular_equilibrium):
-    eq, len_units = circular_equilibrium
-    f_units = units.m * units.tesla
-    psi_units = units.weber / units.radian
-    factor = 1.0 if len_units == units.meter else 0.0001
-    assert eq.ff_prime(0.5).units == f_units ** 2 / psi_units
-    assert np.isclose(eq.ff_prime(0.0), -8.0 * 16.0 * factor * f_units ** 2 / psi_units)
-    assert np.isclose(eq.ff_prime(0.5), -6.0 * 9.0 * factor * f_units ** 2 / psi_units)
-    assert np.isclose(eq.ff_prime(1.0), -4.0 * 4.0 * factor * f_units ** 2 / psi_units)
-
-
-def test_circular_equilibrium_p(circular_equilibrium):
-    eq, len_units = circular_equilibrium
-
-    def p_expected(x):
-        return (2600 + x * 200) * units.pascal
-
-    assert eq.p(0.5).units == units.pascal
-    assert np.isclose(eq.p(0.0), p_expected(0.0))
-    assert np.isclose(eq.p(0.5), p_expected(0.5))
-    assert np.isclose(eq.p(1.0), p_expected(1.0))
-
-
-def test_circular_equilibrium_p_prime(circular_equilibrium):
-    eq, len_units = circular_equilibrium
-    psi_units = units.weber / units.radian
-    assert eq.p_prime(0.5).units == units.pascal / psi_units
-    assert np.isclose(eq.p_prime(0.0), 100 * units.pascal / psi_units)
-    assert np.isclose(eq.p_prime(0.5), 100 * units.pascal / psi_units)
-    assert np.isclose(eq.p_prime(1.0), 100 * units.pascal / psi_units)
-
-
-def test_circular_equilibrium_q(circular_equilibrium):
-    eq, len_units = circular_equilibrium
-    assert eq.q(0.5).units == units.dimensionless
-    assert np.isclose(eq.q(0.0), 0.5)
-    assert np.isclose(eq.q(0.5), 1.25)
-    assert np.isclose(eq.q(1.0), 2.0)
-
-
-def test_circular_equilibrium_q_prime(circular_equilibrium):
-    eq, len_units = circular_equilibrium
-    psi_units = units.weber / units.radian
-    assert eq.q_prime(0.5).units == psi_units ** -1
-    assert np.isclose(eq.q_prime(0.0), 0.75 / psi_units)
-    assert np.isclose(eq.q_prime(0.5), 0.75 / psi_units)
-    assert np.isclose(eq.q_prime(1.0), 0.75 / psi_units)
-
-
-def test_circular_equilibrium_R_major(circular_equilibrium):
-    eq, len_units = circular_equilibrium
-    factor = 1.0 if len_units == units.m else 0.01
-    assert eq.R_major(0.5).units == units.m
-    assert np.isclose(eq.R_major(0.0), 3.0 * factor * units.m)
-    assert np.isclose(eq.R_major(0.5), 3.0 * factor * units.m)
-    assert np.isclose(eq.R_major(1.0), 3.0 * factor * units.m)
-
-
-def test_circular_equilibrium_R_major_prime(circular_equilibrium):
-    eq, len_units = circular_equilibrium
-    psi_units = units.weber / units.radian
-    assert eq.R_major_prime(0.5).units == units.m / psi_units
-    assert np.isclose(eq.R_major_prime(0.0), 0.0 * units.m / psi_units)
-    assert np.isclose(eq.R_major_prime(0.5), 0.0 * units.m / psi_units)
-    assert np.isclose(eq.R_major_prime(1.0), 0.0 * units.m / psi_units)
-
-
-def test_circular_equilibrium_r_minor(circular_equilibrium):
-    eq, len_units = circular_equilibrium
-    factor = 1.0 if len_units == units.m else 0.01
-    assert eq.r_minor(0.5).units == units.m
-    assert np.isclose(eq.r_minor(0.0), 0.0 * factor * units.m)
-    assert np.isclose(eq.r_minor(0.5), 1.0 * factor * units.m)
-    assert np.isclose(eq.r_minor(1.0), 2.0 * factor * units.m)
-
-
-def test_circular_equilibrium_r_minor_prime(circular_equilibrium):
-    eq, len_units = circular_equilibrium
-    psi_units = units.weber / units.radian
-    factor = 1.0 if len_units == units.m else 0.01
-    assert eq.r_minor_prime(0.5).units == units.m / psi_units
-    assert np.isclose(eq.r_minor_prime(0.0), 1.0 * factor * units.m / psi_units)
-    assert np.isclose(eq.r_minor_prime(0.5), 1.0 * factor * units.m / psi_units)
-    assert np.isclose(eq.r_minor_prime(1.0), 1.0 * factor * units.m / psi_units)
-
-
-def test_circular_equilibrium_Z_mid(circular_equilibrium):
-    eq, len_units = circular_equilibrium
-    assert eq.Z_mid(0.5).units == units.m
-    assert np.isclose(eq.Z_mid(0.0), 0.0 * units.m)
-    assert np.isclose(eq.Z_mid(0.5), 0.0 * units.m)
-    assert np.isclose(eq.Z_mid(1.0), 0.0 * units.m)
-
-
-def test_circular_equilibrium_Z_mid_prime(circular_equilibrium):
-    eq, len_units = circular_equilibrium
-    psi_units = units.weber / units.radian
-    assert eq.Z_mid_prime(0.5).units == units.m / psi_units
-    assert np.isclose(eq.Z_mid_prime(0.0), 0.0 * units.m / psi_units)
-    assert np.isclose(eq.Z_mid_prime(0.5), 0.0 * units.m / psi_units)
-    assert np.isclose(eq.Z_mid_prime(1.0), 0.0 * units.m / psi_units)
-
-
-=======
->>>>>>> 94e8c0c0
 @pytest.mark.parametrize(
     "quantity,normalised",
     product(
@@ -816,162 +594,6 @@
             assert v == eq2.attrs[k]
 
 
-<<<<<<< HEAD
-# The following tests use 'golden answers', and depend on template files.
-# They may fail if algorithms are updated such that the end results aren't accurate to
-# within 1e-5 relative error.
-
-
-@pytest.fixture(scope="module")
-def geqdsk_equilibrium():
-    return read_equilibrium(template_dir / "test.geqdsk", eq_type="GEQDSK")
-
-
-@pytest.fixture(scope="module")
-def transp_cdf_equilibrium():
-    return read_equilibrium(template_dir / "transp_eq.cdf", eq_type="TRANSP", time=0.2)
-
-
-@pytest.fixture(scope="module")
-def transp_gq_equilibrium():
-    return read_equilibrium(template_dir / "transp_eq.geqdsk", eq_type="GEQDSK")
-
-
-def test_read_geqdsk(geqdsk_equilibrium):
-    eq = geqdsk_equilibrium
-
-    assert len(eq["R"]) == 69
-    assert len(eq["Z"]) == 175
-    assert eq["psi_RZ"].shape[0] == 69
-    assert eq["psi_RZ"].shape[1] == 175
-    assert len(eq["psi"]) == 69
-    assert len(eq["f"]) == 69
-    assert len(eq["p"]) == 69
-    assert len(eq["q"]) == 69
-    assert len(eq["ff_prime"]) == 69
-    assert len(eq["p_prime"]) == 69
-    assert len(eq["R_major"]) == 69
-    assert len(eq["r_minor"]) == 69
-    assert len(eq["Z_mid"]) == 69
-
-
-def test_get_flux_surface(geqdsk_equilibrium):
-    fs = geqdsk_equilibrium.flux_surface(0.5)
-    assert np.isclose(min(fs["R"].data), 1.747667428494825 * units.m)
-    assert np.isclose(max(fs["R"].data), 3.8021621078549717 * units.m)
-    assert np.isclose(min(fs["Z"].data), -3.112902507930995 * units.m)
-    assert np.isclose(max(fs["Z"].data), 3.112770914245634 * units.m)
-
-
-def test_get_lcfs(geqdsk_equilibrium):
-    lcfs = geqdsk_equilibrium.flux_surface(1.0)
-    assert np.isclose(min(lcfs["R"].data), 1.0 * units.m)
-    assert np.isclose(max(lcfs["R"].data), 4.0001495 * units.m)
-    assert np.isclose(min(lcfs["Z"].data), -4.19975 * units.m)
-    assert np.isclose(max(lcfs["Z"].data), 4.19975 * units.m)
-
-
-def test_b_radial(geqdsk_equilibrium):
-    assert np.isclose(geqdsk_equilibrium.b_radial(2.3, 3.1), -0.321247509 * units.tesla)
-    assert np.isclose(
-        geqdsk_equilibrium.b_radial(3.8, 0.0), -6.101095916e-06 * units.tesla
-    )
-
-
-def test_b_vertical(geqdsk_equilibrium):
-    assert np.isclose(
-        geqdsk_equilibrium.b_vertical(2.3, 3.1), -0.026254786738 * units.tesla
-    )
-    assert np.isclose(
-        geqdsk_equilibrium.b_vertical(3.8, 0.0), 1.1586967264 * units.tesla
-    )
-
-
-def test_b_poloidal(geqdsk_equilibrium):
-    assert np.isclose(
-        geqdsk_equilibrium.b_poloidal(2.3, 3.1), 0.3223185944 * units.tesla
-    )
-    assert np.isclose(
-        geqdsk_equilibrium.b_poloidal(3.8, 0.0), 1.1586967264 * units.tesla
-    )
-
-
-def test_b_toroidal(geqdsk_equilibrium):
-    assert np.isclose(
-        geqdsk_equilibrium.b_toroidal(2.3, 3.1), 2.6499210636 * units.tesla
-    )
-    assert np.isclose(
-        geqdsk_equilibrium.b_toroidal(3.8, 0.0), 1.6038789003 * units.tesla
-    )
-
-
-def assert_within_ten_percent(key, cdf_value, gq_value):
-
-    difference = np.abs((cdf_value - gq_value))
-    smallest_value = np.min(np.abs([cdf_value, gq_value]))
-
-    if smallest_value == 0.0:
-        if difference == 0.0:
-            assert True
-        else:
-            assert (
-                np.abs((cdf_value - gq_value) / np.min(np.abs([cdf_value, gq_value])))
-                < 0.1
-            ), f"{key} not within 10 percent"
-    else:
-        assert difference / smallest_value < 0.5, f"{key} not within 10 percent"
-
-
-def test_compare_transp_cdf_geqdsk(transp_cdf_equilibrium, transp_gq_equilibrium):
-    psi_surface = 0.5
-
-    # Load up pyro object and generate local Miller parameters at psi_n=0.5
-    # FIXME Pyro should read eq file, should not be inserting it manually
-    pyro_gq = Pyro()
-    pyro_gq.eq = transp_gq_equilibrium
-    pyro_gq.load_local_geometry(psi_n=psi_surface, local_geometry="MillerTurnbull")
-
-    # Load up pyro object
-    pyro_cdf = Pyro()
-    pyro_cdf.eq = transp_cdf_equilibrium
-    pyro_cdf.load_local_geometry(psi_n=psi_surface, local_geometry="MillerTurnbull")
-
-    ignored_geometry_attrs = [
-        "B0",
-        "psi_n",
-        "r_minor",
-        "a_minor",
-        "f_psi",
-        "R",
-        "Z",
-        "theta",
-        "b_poloidal",
-        "R_eq",
-        "Z_eq",
-        "theta_eq",
-        "b_poloidal_eq",
-        "dRdtheta",
-        "dZdtheta",
-        "dRdr",
-        "dZdr",
-        "dpsidr",
-        "pressure",
-        "dpressure_drho",
-        "Z0",
-        "local_geometry",
-        "jacob",
-    ]
-
-    for key in pyro_gq.local_geometry.keys():
-        if key in ignored_geometry_attrs:
-            continue
-        assert_within_ten_percent(
-            key, pyro_cdf.local_geometry[key], pyro_gq.local_geometry[key]
-        )
-
-
-=======
->>>>>>> 94e8c0c0
 @pytest.mark.parametrize(
     "filename, eq_type",
     [
