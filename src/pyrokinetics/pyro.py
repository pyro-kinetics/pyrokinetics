"""The `Pyro` class is the primary interface for
reading/writing/manipulating gyrokinetics files. It is used to manage
the following objects:

- `Equilibrium`
- :py:class:`LocalGeometry`
- `Kinetics`
- `Numerics`
- :py:class:`GKInput`
- :py:class:`GKOutput` (as `xarray.Dataset`)

"""

from __future__ import annotations

import copy
import warnings
from collections import Counter
from pathlib import Path
from typing import TYPE_CHECKING, Any, Dict, List, Optional, Union

import f90nml
import numpy as np

from .equilibrium import read_equilibrium, supported_equilibrium_types
from .gk_code import (
    GKInput,
    GKOutput,
    read_gk_input,
    read_gk_output,
    supported_gk_input_types,
    supported_gk_output_types,
)
from .kinetics import read_kinetics, supported_kinetics_types
from .local_geometry import (
    LocalGeometry,
    LocalGeometryFourierCGYRO,
    LocalGeometryFourierGENE,
    LocalGeometryMiller,
    LocalGeometryMillerTurnbull,
    LocalGeometryMXH,
    MetricTerms,
    local_geometry_factory,
)
from .local_species import LocalSpecies
from .normalisation import ConventionNormalisation as Normalisation
from .normalisation import SimulationNormalisation
from .numerics import Numerics
from .templates import gk_templates
from .typing import PathLike
from .units import PyroQuantity

if TYPE_CHECKING:
    import xarray as xr


class Pyro:
    """
    An object able to read, write, run, analyse and plot GK data

    Parameters
    ----------
    eq_file : PathLike, default ``None``
        Filename for outputs from a global equilibrium code, such as GEQDSK or TRANSP.
        When passed, this will set the 'eq' attribute. This can be used to set a local
        geometry using the function load_local_geometry or load_local.
    eq_type : str, default ``None``
        Type of equilibrium file. When set, this will skip file type inference. Possible
        values are GEQDSK or TRANSP. If set to None, the file type is inferred
        automatically.
    eq_kwargs : Optional[Dict[str, Any]] = None
        Keyword arguments to be used when building an Equilibrium object
    kinetics_file : PathLike, default ``None``
        Filename for outputs from a global kinetics code, such as SCENE, JETTO,
        TRANSP, or pFile. When passed, this will set the 'kinetics' attribute. This can be used to
        set local kinetics using the function load_local_kinetics or load_local.
    kinetics_type : str, default ``None``
        Type of kinetics file. When set, this will skip file type inference. Possible
        values are SCENE, JETTO, TRANSP, or pFile. If set to None, the file type is inferred
        automatically.
    kinetics_kwargs : Optional[Dict[str, Any]] = None
        Keyword arguments to be used when building a Kinetics object.
    gk_file : PathLike, default ``None``
        Filename for a gyrokinetics input file (GS2, GENE, CGYRO). When passed, the
        attributes 'local_geometry', 'local_species', and 'numerics' are set.
    gk_output_file : PathLike, default ``None``
        Filename or directory name for gyrokinetics output file(s). For GS2, the user
        should pass the '.out.nc' NetCDF4 file. For CGYRO, the user should pass the
        directory containing output files with their standard names. For GENE, the user
        should pass one of 'parameters_####', 'nrg_####' or 'field_####', where #### is
        4 digits identifying the run. If one of these is passed, the others will be found
        in the same directory. Alternatively, the user should pass the directory
        containing 'parameters_0000', 'field_0000' and 'nrg_0000'.
    gk_code : str, default ``None``
        Type of gyrokinetics input file and output file. When set, this will skip file
        type inference. Possible values are 'GS2', 'CGYRO', or 'GENE'. If set to None,
        the file type is inferred automatically. If gk_code is set, but no gk_file is
        provided, the corresponding default template file will be read.
    gk_type : str, default ``None``
        Deprecated, synonym for gk_code. gk_code takes precedence.
    """

    # Keep track of how many times we've seen a given name
    _RUN_NAMES = Counter()

    def __init__(
        self,
        eq_file: Optional[PathLike] = None,
        eq_type: Optional[str] = None,
        eq_kwargs: Optional[Dict[str, Any]] = None,
        kinetics_file: Optional[PathLike] = None,
        kinetics_type: Optional[str] = None,
        kinetics_kwargs: Optional[Dict[str, Any]] = None,
        gk_file: Optional[PathLike] = None,
        gk_output_file: Optional[PathLike] = None,
        gk_code: Optional[str] = None,
        gk_type: Optional[str] = None,  # deprecated, synonym for gk_code
        nocos: Union[str, Normalisation] = "pyrokinetics",
        name: Optional[str] = None,
    ):
        self.float_format = ""
        self.base_directory = Path(__file__).parent
        self._local_geometry_species_dependency = False

        # Get a unique name for this instance, based off any of the inputs
        self.name = self._unique_name(
            name or gk_file or eq_file or kinetics_file or "run"
        )

        self.norms = SimulationNormalisation(self.name, convention=nocos)

        # Each time a gk_file is read, we populate the following dicts, using the
        # provided/inferred gk_code as a key:
        self._gk_input_record = {}  # GKInput
        self._gk_file_record = {}  # Path, full file names (may be relative)
        self._numerics_record = {}  # Numerics
        self._local_geometry_record = {}  # LocalGeometry
        self._local_species_record = {}  # LocalSpecies
        self._gk_output_record = {}  # Xarray Dataset
        self._gk_output_file_record = {}  # Path, full file names (may be relative)

        # We also maintain a record of the last gyrokinetics type we used. This is used
        # to determine the current context, so when calling functions such as load_local,
        # we only overwrite the bits corresponding to the current context. Changing this
        # attribute will switch context to a different gyrokinetics code. If the user
        # hasn't already read in a gyrokinetics file for the new gk_code, a new GKInput
        # is created from a default template file, and the previous context is used to
        # overwrite its Numerics, LocalGeometry, and LocalSpecies.
        # We'll set this to None for now, as setting it to the provided gk_code without
        # first reading gk_file would cause us to read a default template file.
        self.gk_code = None

        # Prepare to read gk_file
        # Deprecation of gk_type: gk_code always takes precedent.
        if gk_type is not None:
            if gk_code is None:
                warnings.warn(
                    "gk_type is no longer used, please use gk_code instead",
                    DeprecationWarning,
                )
                gk_code = gk_type
            else:
                warnings.warn(
                    "gk_type is no longer used, gk_code will take precedence",
                    DeprecationWarning,
                )

        # If provided gk_code but not gk_file, read default file
        if gk_code is not None and gk_file is None:
            gk_file = gk_templates[gk_code]

        # Read gk_file if it exists
        # This will set the current context using self.gk_code, and fill in records for
        # gk_file, file_name, run_directory, local_geometry, local_species, and
        # numerics.
        if gk_file is not None:
            self.read_gk_file(gk_file, gk_code, norms=self.norms)

        # Set gyrokinetics context
        # If we just read a file, or gk_code is None, this won't do anything. Otherwise,
        # it'll read a default template file.
        if gk_code is not None:
            self.gk_code = gk_code

        self.nocos_number = nocos

        # Load gk_output if it exists.
        # WARNING: gk_output_file may be of a different gyrokinetics type to gk_file,
        # and this may cause unexpected behaviour.
        if self.gk_output_file is not None:
            self.read_gk_output_file(self.gk_output_file, gk_code)

        # Load global equilibrium file if it exists
        if eq_kwargs is None:
            eq_kwargs = {}

        if eq_file is not None:
            self.load_global_eq(eq_file, eq_type, **eq_kwargs)

        # Load global kinetics file if it exists
        if kinetics_kwargs is None:
            kinetics_kwargs = {}

        if kinetics_file is not None:
            self.load_global_kinetics(kinetics_file, kinetics_type, **kinetics_kwargs)

        self._check_beta_consistency()

    def _unique_name(self, name: Union[str, PathLike]) -> str:
        """Return a unqiuely numbered run name from `name`"""
        # name might be a Path, in which case just use the filename
        # (without extension)

        name = getattr(Path(name), "stem", name)
        name = "".join([ch for ch in name if ch.isalpha() or ch.isdigit() or ch == "_"])

        new_name = f"{name}{self._RUN_NAMES[name]:04}"
        self._RUN_NAMES[name] += 1
        return new_name

    # ============================================================
    # Properties for determining supported features

    @property
    def supported_gk_inputs(self) -> List[str]:
        """
        Returns a list of supported `GKInput` classes, expressed as strings. The user
        can add new `GKInput` classes by 'registering' them with `GKInput.reader`

        Returns
        -------
        List[str]
            List of supported `GKInput` classes, expressed as strings.
        """
        return supported_gk_input_types()

    @property
    def supported_gk_output_readers(self) -> List[str]:
        """
        Returns a list of supported `GKOutput` reader classes, expressed as strings. The
        user can add new `GKOutput` reader class by 'registering' them with
        `GKOutput.reader`

        Returns
        -------
        List[str]
            List of supported `GKOutput` reader classes, expressed as strings.
        """
        return supported_gk_output_types()

    @property
    def supported_local_geometries(self) -> List[str]:
        """
        Returns a list of supported `LocalGeometry` classes, expressed as strings. The
        user can add new `LocalGeometry` classes by 'registering' them with
        `local_geometry.local_geometry_factory`.

        Returns
        -------
        List[str]
            List of supported LocalGeometry classes, expressed as strings.
        """
        return [*local_geometry_factory]

    @property
    def supported_equilibrium_types(self) -> List[str]:
        """
        Returns a list of supported `Equilibrium` types, expressed as strings (e.g.
        GEQDSK, TRANSP). The user can add new `Equilibrium` reader classes by
        'registering' them with `Equilibrium.reader`

        Returns
        -------
        List[str]
            Supported `Equilibrium` file types expressed as strings.
        """
        return supported_equilibrium_types()

    @property
    def supported_kinetics_types(self) -> List[str]:
        """
        Returns a list of supported `Kinetics` types, expressed as strings (e.g. JETTO,
        SCENE, TRANSP). The user can add new `Kinetics` reader classes by 'registering'
        them with `Kinetics.reader`

        Returns
        -------
        List[str]
            List of supported `Kinetics` file types, expressed as strings.
        """
        return supported_kinetics_types()

    # ============================================================
    # Functions and  properties for handling gyrokinetics contexts

    @property
    def gk_code(self) -> Union[str, None]:
        """
        The current gyrokinetics context, expressed as a string. This is typically the
        name of the gyrokinetics code (GS2, CGYRO, GENE, etc). If there is no
        gyrokinetics context (i.e. only global equilibrium or kinetics components exist)
        this is instead None.

        When setting gk_code, the gyrokinetics context. If set to ``None``, the context
        is voided, and the properties ``local_geometry``, ``local_species``, and
        ``numerics`` will no longer return anything meaningful.

        ``gk_code`` will be updated automatically when the user calls ``read_gk_file``
        or ``convert_gk_code``, as these functions create and switch to a new context.
        If ``gk_code`` is set to a new value without first having read a gyrokinetics
        input file, a new context is created by reading the appropriate default template
        file, and, if available, copying the current ``local_geometry``,
        ``local_species`` and  ``numerics``.

        See ``_switch_gk_context`` for details on gyrokinetics contexts.

        Returns
        -------
        ``str`` or ``None``
            The current gyrokinetics context if it exists, otherwise ``None``.

        Raises
        ------
        ValueError
            If set to anything other than one of the strings in ``supported_gk_inputs``
            or ``None``.

        """
        try:
            return self._gk_code
        except AttributeError:
            return None

    @gk_code.setter
    def gk_code(self, value: str) -> None:
        if value is not None and value not in self.supported_gk_inputs:
            raise ValueError(f"Pyro: Invalid gk_code '{value}'")
        if value is not None and value not in self._gk_input_record:
            warn_msg = (
                f"Setting gk_code to {value} without first reading a gyrokinetics "
                "file of that type. Creating a new context using the default "
                f"template file for {value} and data from the previous context (if "
                "available)."
            )
            warnings.warn(warn_msg, UserWarning)
        self._switch_gk_context(value, force_overwrite=False)

    def _switch_gk_context(
        self,
        gk_code: str,
        template_file: Optional[PathLike] = None,
        force_overwrite: bool = False,
    ) -> None:
        """
        Sets a new gyrokinetics context. Not intended for use by the user.

        A ``Pyro`` object can contain data corresponding to multiple different
        gyrokinetics codes simultaneously, and these may each be modified independently.
        For instance, calling ``load_local`` will overwrite ``local_geometry`` and
        ``local_species`` of only the current gyrokinetics context. If the user switches
        context and makes some changes, they may then switch back without losing any
        data. Each context contains the following attributes:

        - ``gk_input``: GKInput object
        - ``gk_file``: filename of the gyrokinetics input
        - ``numerics``: Numerics object
        - ``local_geometry``: LocalGeometry object
        - ``local_species``: LocalSpecies object
        - ``gk_output``: Xarray ``Dataset`` containing gyrokinetics output
        - ``gk_output_file``: filename of the gyrokinetics ouput

        These attributes are implemented using properties, and when changing context the
        attributes will redirect to new objects.

        The usual way for the user to switch context is by setting the ``gk_code``
        attribute. If they do so without first having read a gyrokinetics input file of
        that type, this will read in the file specified in ``template_file``, or the
        default template file if this is ``None``. If there is a ``local_geometry``,
        ``local_species`` or ``numerics`` in the current context, these are copied
        across, and these will be reflected in the new `gk_input`.

        The context will be switched when the user calls ``read_gk_file`` or
        ``convert_gk_file``, both of which will overwrite the context. The function
        ``write_gk_file`` may create a new context, but will not switch to it. The
        function ``update_gk_code`` will sync any changes made to the current context
        (i.e. if the user makes manual changes to ``numerics`` and calls
        ``update_gk_code``, those changes are then reflected in ``gk_input``).

        Parameters
        ----------
        gk_code : str
            The gyrokinetics context to switch to. May take the values of anything
            in ``supported_gk_inputs``, or ``None``.
        template_file : PathLike, default ``None``
            Sets the template file to read from when creating a new context. If set to
            ``None``, reads the default template file corresponding to ``gk_code``.
        force_overwrite : bool, default ``False``
            If ``True``, calling this function with a ``gk_code`` that has already
            been used, and therefore already has a context, will overwrite that context.
            If set to ``False``, calling this function with a ``gk_code`` that has
            already been used will simply enter the existing context without changing
            any internal data.

        Returns
        -------
        ``None``

        Raises
        ------
        ValueError
            If the user tries to set ``gk_code`` to something that isn't in
            ``supported_gk_inputs`` or ``None``.
        Exception
            A number of errors may be raised while reading template files.
        """
        # Check that the provided gk_code is valid
        if gk_code is not None and gk_code not in self.supported_gk_inputs:
            raise ValueError(f"The gyrokinetics code '{gk_code}' is not supported")

        # If we've already seen this context before, or the new context is None, change
        # context and return.
        if gk_code is None or (
            gk_code in self._gk_input_record and not force_overwrite
        ):
            # Bypass the property setter, as otherwise we'd create an infinite loop
            self._gk_code = gk_code
            return

        # If we've gotten this far, this is a new gyrokinetics context.
        # Determine if we have any local_geometry, local_species, or numerics to copy
        # accoss. These may have been created from the previous context, or may have
        # been created by a call to load_local_geometry, load_local_species, or
        # load_local. If they have not been previously set, they will be None.
        local_geometry = self.local_geometry
        local_species = self.local_species
        numerics = self.numerics

        # Only calculate beta/gamma_exb if not set already
        if self.numerics is not None:
            set_beta = False
            set_gamma_exb = False
        else:
            set_beta = True
            set_gamma_exb = True

        # Check if data requiring LocalGeometry & LocalSpecies has been loaded
        if (
            not self._local_geometry_species_dependency
            and local_species
            and local_geometry
        ):
            self._load_local_geometry_species_dependency(
                set_beta=set_beta, set_gamma_exb=set_gamma_exb
            )

        # Read in a template.
        # Begin by getting a default template file, unless one was provided.
        if template_file is None:
            template_file = gk_templates[gk_code]
        # If we've just come from a valid context, don't bother processing the data
        # to obtain LocalGeometry, LocalSpecies, or Numerics -- we'll be replacing
        # them in the next step.
        no_process = []
        if local_geometry is not None:
            no_process.append("local_geometry")
        if local_species is not None:
            no_process.append("local_species")
        if numerics is not None:
            no_process.append("numerics")
        # The following call will switch the gk_code context, so the properties
        # gk_input, gk_file, file_name, run_directory, local_geometry, local_species and
        # numerics will now refer to different objects.
        self.read_gk_file(
            template_file, gk_code=gk_code, no_process=no_process, norms=self.norms
        )

        # Need to remove beta from template file otherwise won't be set and set gamma_exb
        if self.numerics:
            self._load_local_geometry_species_dependency(set_rhoref=False)

        # Copy across the previous numerics, local_geometry and local_species, if they
        # were found. Note that the context has now been switched, so
        # self.local_geometry now refers to a new object.
        if local_geometry is not None:
            self.local_geometry = copy.deepcopy(local_geometry)
        if local_species is not None:
            self.local_species = copy.deepcopy(local_species)
        if numerics is not None:
            self.numerics = copy.deepcopy(numerics)

        # If local_geometry, local_species or numerics do not match the template, update
        # the new GKInput.
        if np.any([x is not None for x in [local_geometry, local_species, numerics]]):
            self.update_gk_code()

    def check_gk_code(self, raises: bool = True) -> bool:
        """
        Checks if the current gyrokinetics context is 'valid', meaning it contains a
        GKInput, Numerics, LocalGeometry, and LocalSpecies.

        Parameters
        ----------
        raises : bool, default ``True``
            If ``raises`` is  ``True``, the function raises ``RuntimeError`` when any
            required objects are missing, and returns ``True`` otherwise. If ``raises``
            is ``False``, the function does not raise, and instead returns ``False``
            when any required objects are missing, and ``True`` otherwise.

        Returns
        -------
        ``bool``
            ``True`` if the current context is valid, ``False`` otherwise

        Raises
        ------
        RuntimeError
            If the current context is valid (only when ``raises`` is ``True``)
        """
        missing = []
        if self.gk_input is None:
            missing.append("gk_input")
        if self.local_geometry is None:
            missing.append("local_geometry")
        if self.local_species is None:
            missing.append("local_species")
        if self.numerics is None:
            missing.append("numerics")
        if raises and missing:
            raise RuntimeError(f"Missing the attributes {', '.join(missing)}.")
        return not bool(missing)

    def update_gk_code(self, code_normalisation: Optional[str] = None) -> None:
        """
        Modifies ``gk_input`` to account for any changes to ``local_geometry``,
        ``local_species``, or ``numerics``. Only modifies the current context, as
        specified by ``gk_code``.

        code_normalisation: str, default ``None``
            When writing a file this selects which normalisation convention to use
            when populating the input file. If unset or set to ``None``, the default
            for each code is used
        Returns
        -------
        ``None``

        Raises
        ------
        RuntimeError
            If ``check_gk_code()`` fails
        """
        # Ensure we have the correct attributes set
        try:
            self.check_gk_code()
        except RuntimeError as e:
            raise RuntimeError(f"Pyro.update_gk_code: {str(e)}")
        # Update gk_input to account for changes
        self.gk_input.set(
            local_geometry=self.local_geometry,
            local_species=self.local_species,
            numerics=self.numerics,
            local_norm=self.norms,
            code_normalisation=code_normalisation,
        )

    def convert_gk_code(
        self, gk_code: str, template_file: Optional[PathLike] = None
    ) -> None:
        """
        Convert the current gyrokinetics context to a new one, overwriting any gk_input,
        gk_file, file_name, run_directory, local_geometry, local_species, and numerics
        already associated with it.

        Will create a new context if one is not already present. If provided with a
        template file, this will be used to create a new GKInput object, which will then
        be modified by the current ``local_geometry``, ``local_species``, and
        ``numerics`` (if present). If no template file is specified, the default
        template corresponding to ``gk_code`` is used instead.

        If you don't wish to use the current ``local_geometry``, ``local_species`` and
        ``numerics``, it is recommended to use the function ``read_gk_file`` instead.

        Parameters
        ----------
        gk_code: str
            The gyrokinetics code to convert to. Must be a value in
            ``supported_gk_inputs``.
        template_file: PathLike, default ``None``
            The template file used to populate the new GKInput created. Note that some
            inputs in the template file will be overwritten with the contents of the
            current ``local_geometry``, ``local_species`` and ``numerics``. If ``None``,
            uses the default template file corresponding to ``gk_code``

        Returns
        -------
        ``None``

        Raises
        ------
        ValueError
            Provided gk_code is not in ``supported_gk_inputs``.
        RuntimeError
            If ``check_gk_code()`` fails.
        Exception
            A large variety of errors could occur when building a GKInput from a
            template file, or setting its values using the current ``local_geometry``,
            ``local_species``, and ``numerics``.

        """
        # Ensure gk_code is valid
        if gk_code not in self.supported_gk_inputs:
            raise ValueError(f"Pyro: Cannot convert to gk_code '{gk_code}'")

        # Ensure we're in a valid context
        # Ensure we have the correct attributes set
        try:
            self.check_gk_code()
        except RuntimeError as e:
            raise RuntimeError(f"Pyro.convert_gk_code: {str(e)}")

        # Switch context and overwrite everything
        self._switch_gk_context(gk_code, template_file, force_overwrite=True)

    def add_flags(self, flags: Dict[str, Any]) -> None:
        """
        Adds flags to ``gk_input``. Sets ``local_geometry``, ``local_species`` and
        ``numerics`` to account for any changes. Note that this will overwrite any
        changes the user has made to these objects that aren't already reflected in
        ``gk_input``.

        WARNING: Some flag changes are not persistent when writing to file or calling
        ``update_gk_code``, as calls to ``GKInput.set`` will sometimes overwrite flags
        in unexpected ways.

        Parameters
        ----------
        flags: Dict[str,Any]
            Dict of key-value pairs matching the format of a given gyrokinetics input
            file. For example, GS2 uses Fortran namelists, so flags should be a
            dict-of-dicts: one for each group in the namelist.

        Returns
        -------
        ``None``

        Raises
        ------
        RuntimeError
            If ``gk_input`` is ``None``, i.e. the user has not read a gyrokinetics file,
            or the user has set ``pyro.gk_code=None``.
        """
        # FIXME We currently call update_gk_code before writing, and this can overwrite
        #      some user-set flags. I'd considered storing the flags and adding them
        #      back in before writing, but this could lead to inconsistencies in the
        #      final input file.

        # Check that we have a gk_input to work with
        try:
            gk_input = self.gk_input
        except AttributeError:
            raise RuntimeError(
                "Pyro.add_flags: Must have already read gyrokinetics input file"
            )
        gk_input.add_flags(flags)
        self.local_geometry = gk_input.get_local_geometry()
        self.local_species = gk_input.get_local_species()
        self.numerics = gk_input.get_numerics()
        self._check_beta_consistency()

    # ========================================================
    # Functions and properties for handling gyrokinetics files

    @property
    def gk_input(self) -> Union[GKInput, None]:
        """
        The ``GKInput`` object for the current gyrokinetics context. The user should not
        need to set this manually.

        Returns
        -------
        GKInput or ``None``
            If ``gk_code`` is not ``None``, returns the ``GKInput`` object for the
            current gyrokinetics context. Otherwise, returns ``None``.

        Raises
        ------
        TypeError
            If setting to a value which is not an instance of ``GKInput``
        """
        try:
            return self._gk_input_record[self.gk_code]
        except KeyError:
            return None

    @gk_input.setter
    def gk_input(self, value: GKInput) -> None:
        # The following should never occur, unless somebody messes with self._gk_code
        if self.gk_code not in self.supported_gk_inputs:
            raise RuntimeError(f"Pyro.gk_input.setter: Invalid gk_code: {self.gk_code}")
        if not isinstance(value, GKInput):
            raise TypeError("Pyro.gk_input.setter: value is not a GKInput")
        self._gk_input_record[self.gk_code] = value

    @property
    def gk_output(self) -> Union[xr.Dataset, None]:
        """
        The gyrokinetics output for the current gyrokinetics context (gk_code).

        Returns
        -------
        xarray.Dataset or ``None``
            If the user has loaded gyrokinetics output, this will be contained within
            an Xarray Dataset. If the user hasn't loaded this, returns`` None``.
        """
        try:
            return self._gk_output_record[self.gk_code]
        except KeyError:
            return None

    @gk_output.setter
    def gk_output(self, value: xr.Dataset) -> None:
        # The following should never occur, unless somebody messes with self._gk_code
        if self.gk_code not in self.supported_gk_output_readers:
            raise RuntimeError(
                f"Pyro.gk_output.setter: Invalid gk_code: {self.gk_code}"
            )
        self._gk_output_record[self.gk_code] = value

    @property
    def gk_file(self) -> Union[Path, None]:
        """
        The gyrokinetics input file path corresponding to the current gyrokinetics
        context. The user should not need to set this manually.

        Returns
        -------
        pathlib.Path or ``None``
            If ``gk_code`` is not ``None``, the path to the last read/written
            gyrokinetics file. Otherwise, ``None``.

        Raises
        ------
        TypeError
            If value cannot be converted to pathlib.Path.
        """
        try:
            return self._gk_file_record[self.gk_code]
        except KeyError:
            return None

    @gk_file.setter
    def gk_file(self, value: PathLike) -> None:
        # The following should never occur, unless somebody messes with self._gk_code
        if self.gk_code not in self.supported_gk_inputs:
            raise RuntimeError(f"Pyro.gk_file.setter: Invalid gk_code: {self.gk_code}")
        self._gk_file_record[self.gk_code] = Path(value)

    @property
    def file_name(self) -> Union[str, None]:
        """
        The final path component of ``gk_file``, excluding any directories. Has no
        setter.

        Returns
        -------
        ``str`` or ``None``
            If ``gk_file`` is not ``None``, returns the final part of the path
            (see pathlib.Path.name). Otherwise, ``None``.
        """
        return self.gk_file.name if self.gk_file is not None else None

    @property
    def run_directory(self) -> Union[Path, None]:
        """
        The directory containing ``gk_file``. Has no setter.

        Returns
        -------
        pathlib.Path or ``None``
            If ``gk_file`` is not ``None``, returns directory that contains ``gk_file``.
            Otherwise, ``None``.
        """
        return self.gk_file.parent if self.gk_file is not None else None

    @property
    def gk_output_file(self) -> Union[Path, None]:
        """
        The gyrokinetics output file path corresponding to the current gyrokinetics
        context. The user should not need to set this manually. Due to the varied
        nature of gyrokinetics outputs, this may point to a single file or a directory.

        Returns
        -------
        pathlib.Path or ``None``
            If ``gk_code`` is not ``None``, the path to the gyrokinetics output.
            Otherwise, ``None``.

        Raises
        ------
        TypeError
            If value cannot be converted to pathlib.Path.
        """
        try:
            return self._gk_output_file_record[self.gk_code]
        except KeyError:
            return None

    @gk_output_file.setter
    def gk_output_file(self, value: PathLike) -> None:
        if self.gk_code not in self.supported_gk_output_readers:
            raise RuntimeError(
                f"Pyro.gk_output_file.setter: Invalid gk_code {self.gk_code}. The "
                "output reader for this gk_code may not be implemented."
            )
        self._gk_output_file_record[self.gk_code] = Path(value)

    def read_gk_file(
        self,
        gk_file: PathLike,
        gk_code: Optional[str] = None,
        no_process: List[str] = None,
        norms: SimulationNormalisation = None,
    ) -> None:
        """
        Reads a gyrokinetics input file, and set the gyrokinetics context to match the
        new file.

        Sets the gk_input, gk_file, file_name, run_directory, local_geometry,
        local_species, and numerics for this context (Advanced usage: the last three may
        optionally be skipped using the 'no_process' arg).

        NOTE: In previous versions, if a global Equilibrium was loaded, then this would
        read the gk_file but not load local_geometry. Now, it will overwrite a
        local_geometry created via load_local_geometry, but this can be fixed by calling
        load_local_geometry again with the appropriate psi_n.

        Parameters
        ----------
        gk_file : PathLike
            Path to a gyrokinetics input file.
        gk_code : str, default None
            The type of the gyrokinetics input file, such as 'GS2', 'CGYRO', or 'GENE'.
            If unset, or set to None, the type will be inferred from gk_file. Default is
            None.
        no_process : List[str], default None
            Not recommended for use by users. If this list contains the string
            'local_geometry', we do not create a LocalGeometry object from this gk_file.
            Similarly, if the list contains the string 'local_species', we do not create
            a LocalSpecies, and if the list contains the string 'numerics', we do not
            create a Numerics. This should be used if there is an expectation that these
            objects will not be needed, saving the overhead of creating them. If set
            to None, all objects will be included.

        Returns
        -------
        ``None``

        Raises
        ------
        Exception
            A large number of errors could occur when reading a gyrokinetics input file.
            For example, FileNotFoundError if ``gk_file`` is not a real file, or
            KeyError if the input file is missing some crucial flags. The possible
            errors and the Exception types associated with them will vary depending on
            the gyrokinetics code.
        """
        # Set up no_process
        if no_process is None:
            no_process = []

        # Get an appropriate GKInput. Use gk_code if provided, or otherwise infer it
        # from gk_file.
        # GKInput classes are both 'reader' and 'readable'. Must hold on to instance of
        # the reader.
        gk_input = read_gk_input(gk_file, file_type=gk_code)

        # Switch to new context by setting self._gk_code.
        # Here we bypass property setter, as this function may be called by it, and this
        # could lead to an infinite loop.
        self._gk_code = gk_input.file_type

        # Set GKInput and file info within the new context
        # This uses property setters, which redirect to self._gk_input_record[gk_code]
        # or similar.
        self.gk_input = gk_input
        self.gk_file = gk_file  # property setter also converts to Path

        # Checks to see if normalisation convention used matches expected value and if not
        # then creates the appropriate ConventionNormalisation and adds it to the
        # SimulationNormalisation object
        if norms:
            if self.gk_input._convention_dict:
                self.norms.add_convention_normalisation(
                    name=self.gk_input.norm_convention,
                    convention_dict=self.gk_input._convention_dict,
                )
                self.gk_input._convention_dict = {}

            self.gk_input.convention = getattr(
                self.norms, self.gk_input.norm_convention
            )

        # Set LocalGeometry, LocalSpecies, Numerics, unless told not to.
        if "local_geometry" not in no_process:
            self.local_geometry = self.gk_input.get_local_geometry()
            self.norms.set_ref_ratios(self.local_geometry)
        if "local_species" not in no_process:
            self.local_species = self.gk_input.get_local_species()
        if "numerics" not in no_process:
            self.numerics = self.gk_input.get_numerics()

        if norms:
            reference_dict = self.gk_input.get_reference_values(norms)
            if reference_dict:
                self.set_reference_values(**reference_dict)

    def read_gk_dict(
        self,
        gk_dict: dict,
        gk_code: str,
        no_process: List[str] = None,
    ) -> None:
        """
        Reads a dictionary equivalent of a gyrokinetics input file , and set the
        gyrokinetics context to match the dict

        Sets the gk_input, gk_file, file_name, run_directory, local_geometry,
        local_species, and numerics for this context (Advanced usage: the last three may
        optionally be skipped using the 'no_process' arg).

        NOTE: In previous versions, if a global Equilibrium was loaded, then this would
        read the gk_file but not load local_geometry. Now, it will overwrite a
        local_geometry created via load_local_geometry, but this can be fixed by calling
        load_local_geometry again with the appropriate psi_n.

        Parameters
        ----------
        gk_dict : dict
            Dictionary equivalent of gk_input file
        gk_code : str, default None
            The type of the gyrokinetics input file, such as 'GS2', 'CGYRO', or 'GENE'.
            If unset, or set to None, the type will be inferred from gk_file. Default is
            None.
        no_process : List[str], default None
            Not recommended for use by users. If this list contains the string
            'local_geometry', we do not create a LocalGeometry object from this gk_file.
            Similarly, if the list contains the string 'local_species', we do not create
            a LocalSpecies, and if the list contains the string 'numerics', we do not
            create a Numerics. This should be used if there is an expectation that these
            objects will not be needed, saving the overhead of creating them. If set
            to None, all objects will be included.

        Returns
        -------
        ``None``

        Raises
        ------
        Exception
            A large number of errors could occur when reading a gyrokinetics input file.
            For example, FileNotFoundError if ``gk_file`` is not a real file, or
            KeyError if the input file is missing some crucial flags. The possible
            errors and the Exception types associated with them will vary depending on
            the gyrokinetics code.
        """
        # Set up no_process
        if no_process is None:
            no_process = []

        # Get the appropriate GKInput type.
        gk_input = GKInput._factory(gk_code)

        # Read the file before setting any attributes. If an exception is raised here,
        # the Pyro object will be left in a usable state, and the context will not be
        # changed.
        gk_input.read_dict(gk_dict)

        # Switch to new context by setting self._gk_code.
        # Here we bypass property setter, as this function may be called by it, and this
        # could lead to an infinite loop.
        self._gk_code = gk_input.file_type

        # Set GKInput and file info within the new context
        # This uses property setters, which redirect to self._gk_input_record[gk_code]
        # or similar.
        self.gk_input = gk_input

        # Set LocalGeometry, LocalSpecies, Numerics, unless told not to.
        if "local_geometry" not in no_process:
            self.local_geometry = self.gk_input.get_local_geometry()
            self.norms.set_ref_ratios(self.local_geometry)
        if "local_species" not in no_process:
            self.local_species = self.gk_input.get_local_species()
        if "numerics" not in no_process:
            self.numerics = self.gk_input.get_numerics()

    def write_gk_file(
        self,
        file_name: PathLike,
        gk_code: Optional[str] = None,
        template_file: Optional[PathLike] = None,
        code_normalisation: Optional[str] = None,
    ) -> None:
        """
        Creates a new gyrokinetics input file. If ``gk_code`` is ``None``, or the same
        as the current context, this will call ``update_gk_code`` within the current
        context before writing. If ``gk_code`` instead corresponds to a different
        existing context, ``update_gk_code`` is called within that context before
        writing a file.

        If ``gk_code`` corresponds to a context that does not already exist, a new
        gyrokinetics context is created using the template file provided. If no template
        file is provided, the default template file for that ``gk_code`` is used.
        The provided template file is ignored if ``gk_code`` corresponds to an existing
        context, and a warning will be raised.

        This function will not change the context to ``gk_code``, unless an exception
        is raised part way through the function call, in which case the scenario could
        be either the current context of that of the provided ``gk_code``. The ``Pyro``
        object may be in an unstable state if this occurs.

        Parameters
        ----------
        file_name: PathLike
            Path to the new file. If file_name exists, the file will be overwritten.
        gk_code: str, default ``None``
            The type of the gyrokinetics input file to write, such as 'GS2', 'CGYRO',
            or 'GENE'. If unset, or set to ``None``, ``self.gk_code`` is used.
        template_file: PathLike, default ``None``
            When writing to a new ``gk_code``, this file will be used to populate the
            new ``GKInput`` created, which will in turn be updated using the current
            values of ``local_geometry``, ``local_species`` and ``numerics`` (if
            available). If ``gk_code`` corresponds to a context that already exists,
            this argument is ignored and a warning is raised.
        code_normalisation: str, default ``None``
            When writing a file this selects which normalisation convention to use
            when populating the input file. If unset or set to ``None``, the default
            for each code is used

        Returns
        -------
        ``None``

        Raises
        ------
        ValueError
            If ``gk_code`` is not ``None``, and not in ``supported_gk_inputs``.
        Exception
            Various errors may be raised while processing ``template_file``, calling
            ``update_gk_code()``, or when writing to disk.

        """
        # FIXME Ideally, this function should only write files, and should not be
        # modifying the internal state of the Pyro object, except perhaps when writing
        # to a new gk_code that the user hasn't used before. It may help if functions
        # such as load_geometry(), load_local_species() and add_flags() were updated to
        # include calls to update_gk_code().

        # Throw exception if gk_code is invalid
        if gk_code is not None and gk_code not in self.supported_gk_inputs:
            raise ValueError(f"Pyro.write_gk_file: Invalid gk_code '{gk_code}'")

        # Check if data requiring LocalGeometry & LocalSpecies has been loaded
        if not self._local_geometry_species_dependency:
            self._load_local_geometry_species_dependency(
                set_beta=False, set_gamma_exb=False
            )

        # Get record of current gyrokinetics context
        prev_gk_code = self.gk_code

        # If the provided gk_code is None, set it to the current self.gk_code
        if gk_code is None:
            gk_code = self.gk_code

        # Switch context if needed, creating a new one if necessary.
        if prev_gk_code != gk_code:
            if gk_code in self._gk_input_record and template_file is not None:
                warn_msg = (
                    f"Provided template file '{template_file}' to write_gk_file, but "
                    "there is already data available for the gyrokinetics code "
                    f"{gk_code}. Ignoring the template file."
                )
                warnings.warn(warn_msg, UserWarning)
            # TODO Should this overwrite with the current context? It'll do so if the
            # new context doesn't already exist, but if it does already exist it won't
            # be changed.
            self._switch_gk_context(
                gk_code, template_file=template_file, force_overwrite=False
            )

        # Update to account for any changes to this context
        self.update_gk_code(code_normalisation=code_normalisation)

        # Set file info in new context
        self.gk_file = Path(file_name)

        # Write to disk
        self.gk_input.write(
            self.gk_file,
            float_format=self.float_format,
            local_norm=self.norms,
            code_normalisation=code_normalisation,
        )

        # Switch back to original context
        self._switch_gk_context(prev_gk_code, force_overwrite=False)

    def load_gk_output(
        self,
        path: Optional[PathLike] = None,
        local_norm: Optional[SimulationNormalisation] = None,
        output_convention="pyrokinetics",
        load_fields=True,
        load_fluxes=True,
        load_moments=False,
        drop_nan=False,
        **kwargs,
    ) -> None:
        """
        Loads gyrokinetics output into Xarray Dataset.

        Sets the attributes gk_output and gk_output_file for the current context. If
        provided with a path, will attempt to read output from that path. Otherwise,
        will infer the path from the value of ``gk_file``.

        Parameters
        ----------
        path: PathLike, default None
            Path to the gyrokinetics output file/directory. Valid ``path`` for each code
            are:

            - GS2: Path to '\\*.out.nc' NetCDF4 file
            - CGYRO: Path to directory containing output files
            - GENE: Path to directory containing output files if numbered 0000,\
            otherwise provide one filename from parameters_####, nrg_#### or field_####.\
            Pyrokinetics will search for the other files in the same directory.

            If set to None, infers path from ``gk_file``.
<<<<<<< HEAD
        local_norm: SimulationNormalisation, default None
            SimulationNormalisation object used to convert between different unit systems
        output_convention: ConventionNormalisation, default "pyrokinetics"
            Convention to convert output to
        load_fields: bool, default True
            Flag to load fields or not
        load_fluxes: bool, default True
            Flag to load fluxes or not
        load_moments: bool, default False
            Flag to load moments or not
=======
        drop_nan: bool, default False
            If NaNs are found in the output then that data is dropped. Off by default
>>>>>>> ec1546b7
        **kwargs
            Arguments to pass to the ``GKOutputReader``.

        Returns
        -------
        ``None``

        Raises
        ------
        RuntimeError
            If no path is provided, and no ``gk_file`` exists. Also if there is no
            current gyrokinetics context (i.e. ``pyro.gk_code`` is ``None``).
        Exception
            Various errors may occur while processing a gyrokinetics output.
        NotImplementedError
            If there is not GKOutputReader for ``gk_code``.
        """
        # TODO Currently require gk_code is not None. Is this a necessary restriction?

        if self.gk_code is None:
            raise RuntimeError(
                "Pyro.load_gk_output: gk_code must not be None. Try reading a "
                "gyrokinetics input file first."
            )

        if self.gk_code not in self.supported_gk_output_readers:
            raise NotImplementedError(
                "Pyro.load_gk_output: Have not implemented GKOutputReader for the "
                f"gk_code '{self.gk_code}'"
            )

        if path is None:
            if self.gk_file is None:
                raise RuntimeError(
                    "Pyro.load_gk_output: Please provide a path to the output file "
                    "(or directory of output files), or read in a gyrokinetics input "
                    "file first."
                )
            GKOutputReaderType = GKOutput._factory[self.gk_code]
            path = GKOutputReaderType.infer_path_from_input_file(self.gk_file)

        if local_norm is None:
            local_norm = self.norms

        self.gk_output_file = path
        self.gk_output = read_gk_output(
            path,
            norm=local_norm,
            output_convention=output_convention,
            load_fields=load_fields,
            load_fluxes=load_fluxes,
            load_moments=load_moments,
            **kwargs,
        )

        if drop_nan:
            self.gk_output.data = self.gk_output.data.dropna(dim="time")
            # Calculate growth_rate_tolerance with default inputs
            if (
                "eigenvalues" in self.gk_output
                and "time" in self.gk_output["eigenvalues"].dims
            ):
                self.gk_output.data["growth_rate_tolerance"] = (
                    self.gk_output.get_growth_rate_tolerance()
                )

    # ==================================
    # Set properties for file attributes

    # Equilibrium files

    @property
    def eq_file(self) -> Union[Path, None]:
        """
        Path to the global equilibrium file, if it exists. Otherwise returns None. The
        user should not have to set this manually. There is only one ``eq_file`` per
        ``Pyro`` object, shared by all ``gk_code``.

        Returns
        -------
        pathlib.Path or ``None``
            Path to the global equilibrium file if it exists, ``None`` otherwise.

        Raises
        ------
        TypeError
            If provided value cannot be converted to a pathlib.Path
        """
        try:
            return self._eq_file
        except AttributeError:
            return None

    @eq_file.setter
    def eq_file(self, value: PathLike) -> None:
        self._eq_file = Path(value)

    # Kinetics files

    @property
    def kinetics_file(self) -> Union[Path, None]:
        """
        Path to the global kinetics file, if it exists. Otherwise returns None. The
        user should not have to set this manually. There is only one ``kinetics_file``
        per ``Pyro`` object, shared by all ``gk_code``.

        Returns
        -------
        pathlib.Path or ``None``
            Path to the global kinetics file if it exists, ``None`` otherwise.

        Raises
        ------
        TypeError
            If provided value cannot be converted to a pathlib.Path
        """
        try:
            return self._kinetics_file
        except AttributeError:
            return None

    @kinetics_file.setter
    def kinetics_file(self, value: PathLike) -> None:
        self._kinetics_file = Path(value)

    # Define local_geometry property
    # By providing string like 'Miller', sets self.local_geometry to LocalGeometryMiller

    @property
    def local_geometry(self) -> Union[LocalGeometry, None]:
        """
        The ``LocalGeometry`` instance for the current gyrokinetics context, or if there
        is no gyrokinetics context (``self.gk_code`` is ``None``), a ``LocalGeometry``
        instance that isn't assigned to a context.

        The user may set ``local_geometry`` using a string matching any of the values in
        ``supported_local_geometries``, though this will create an empty
        ``LocalGeometry`` instance.

        Returns
        -------
        LocalGeometry or ``None``
            If ``self.gk_code`` is not ``None``, returns the ``local_geometry`` for this
            gyrokinetics context if it exists. Otherwise, returns an 'unassigned'
            ``local_geometry`` if it exists. Failing this, returns None.

        Raises
        ------
        NotImplementedError
            If setting to a value that isn't an instance of ``LocalGeometry``, or a
            string matching those in ``supported_local_geometries``, or isn't ``None``.
        """
        try:
            return self._local_geometry_record[self.gk_code]
        except KeyError:
            try:
                return self._local_geometry_from_global
            except AttributeError:
                return None

    @local_geometry.setter
    def local_geometry(self, value) -> None:
        # FIXME When set with a string, this can result in the creation of
        # uninitialised instances and cause unexpected behaviour. May be preferable to
        # implement a 'convert_local_geometry' function once other LocalGeometry types
        # are implemented, and to disallow converting LocalGeometry types by assigning
        # strings to the local_geometry attribute. Currently, this behaviour is only
        # used within load_local_geometry, where an uninitialised LocalGeometry is
        # created and then populated using from_global_eq. We can do away with this by
        # implementing a 'from_eq' classmethod within LocalGeometry types, to be
        # used as an alternative to the standard constructor.
        if isinstance(value, LocalGeometry):
            local_geometry = value
        elif value in self.supported_local_geometries:
            local_geometry = local_geometry_factory(value)
        elif value is None:
            local_geometry = None
        else:
            raise NotImplementedError(f"LocalGeometry {value} not yet supported")
        # If we have gyrokinetics, set to _local_geometry_record, and otherwise set
        # to _local_geometry_from_global
        if self.gk_code is None:
            self._local_geometry_from_global = local_geometry
        else:
            self._local_geometry_record[self.gk_code] = local_geometry

    @property
    def local_geometry_type(self) -> Union[str, None]:
        """
        Returns the type of ``self.local_geometry``, expressed as a string. If
        ``self.local_geometry`` does not exist, returns None. Has no setter.

        Returns
        -------
        ``str`` or ``None``
            ``"Miller"`` if ``self.local_geometry`` is of type ``LocalGeometryMiller``.
            ``None`` if ``self.local_geometry`` is ``None``, meaning no local geometry
            is set.

        Raises
        ------
        TypeError
            If ``self.local_geometry`` is set to a non-``LocalGeometry`` type and is
            not ``None``.
        """

        # Determine which kind of LocalGeometry we have
        if isinstance(self.local_geometry, LocalGeometryMillerTurnbull):
            return "MillerTurnbull"
        elif isinstance(self.local_geometry, LocalGeometryMiller):
            return "Miller"
        if isinstance(self.local_geometry, LocalGeometryMXH):
            return "MXH"
        if isinstance(self.local_geometry, LocalGeometryFourierGENE):
            return "FourierGENE"
        if isinstance(self.local_geometry, LocalGeometryFourierCGYRO):
            return "FourierCGYRO"
        elif self.local_geometry is None:
            return None
        else:
            raise TypeError("Pyro._local_geometry is set to an unknown geometry type")

    def switch_local_geometry(self, local_geometry=None, show_fit=False):
        """
        Switches LocalGeometry type
        Returns
        -------

        """

        # Check if already loaded and if show then switch geometries
        if not isinstance(self.local_geometry, LocalGeometry):
            raise ValueError("Please load local geometry before switching")

        if local_geometry not in self.supported_local_geometries:
            raise ValueError(
                f"Unsupported local geometry type. Got '{local_geometry}', expected one of: {self.supported_local_geometries.keys()}"
            )

        local_geometry = local_geometry_factory(local_geometry)
        local_geometry.from_local_geometry(self.local_geometry, show_fit=show_fit)

        self.local_geometry = local_geometry

        # Change metric_terms is loaded
        if hasattr(self, "metric_terms"):
            self.load_metric_terms()

    # local species property
    @property
    def local_species(self) -> Union[LocalSpecies, None]:
        """
        The ``LocalSpecies`` instance for the current gyrokinetics context, or if there
        is no gyrokinetics context (``self.gk_code`` is ``None``), a ``LocalSpecies``
        instance that isn't assigned to a context.

        Returns
        -------
        LocalSpecies or ``None``
            If ``self.gk_code`` is not ``None``, returns the ``local_species`` for this
            gyrokinetics context if it exists. Otherwise, returns an 'unassigned'
            ``local_species`` if it exists. Failing this, returns None.

        Raises
        ------
        TypeError
            If setting to a value that isn't an instance of ``LocalSpecies`` or
            ``None``.
        """
        try:
            return self._local_species_record[self.gk_code]
        except KeyError:
            try:
                return self._local_species_from_global
            except AttributeError:
                return None

    @local_species.setter
    def local_species(self, value: LocalSpecies) -> None:
        if not isinstance(value, LocalSpecies):
            raise TypeError("Pyro.local_species.setter: value is not LocalSpecies")
        if self.gk_code is None:
            self._local_species_from_global = value
        else:
            self._local_species_record[self.gk_code] = value

    # numerics property
    @property
    def numerics(self) -> Union[Numerics, None]:
        """
        The ``Numerics`` instance belonging to the current gyrokinetics context. If
        this does not exist, ``None``.

        Returns
        -------
        Numerics or ``None``
            The ``Numerics`` instance for this gyrokinetics context, or ``None`` if this
            does not exist.

        Raises
        ------
        TypeError
           When setting to an instance of a class other than ``Numerics`` or ``None``
        RuntimeError
            When setting without a gyrokinetics context. Ensure ``pyro.gk_code`` is
            set first.
        """
        try:
            return self._numerics_record[self.gk_code]
        except KeyError:
            return None

    @numerics.setter
    def numerics(self, value: Numerics) -> None:
        if value is not None and not isinstance(value, Numerics):
            raise TypeError("Pyro.numerics.setter: value is not Numerics")
        try:
            self._numerics_record[self.gk_code] = value
        except KeyError:
            raise RuntimeError(
                "Pyro.numerics.setter: Must have a gyrokinetics context. "
                "Try setting gk_code first."
            )

    # Functions for reading equilibrium and kinetics files

    def load_global_eq(
        self, eq_file: PathLike, eq_type: Optional[str] = None, **kwargs
    ) -> None:
        """
        Reads a global equilibrium file, sets the property ``eq_file`` to that file
        path, and sets the attribute ``eq`` to an Equilibrium.

        Parameters
        ----------
        eq_file: PathLike
            Path to a global equilibrium file.
        eq_type: ``str``, default ``None``
            String denoting the file type used to create Equilibrium (e.g. GEQDSK,
            TRANSP). If set to ``None``, this will be inferred automatically
        **kwargs
            Args to pass to Equilibrium constructor.

        self.gk_code.add_flags(self, flags)

        Raises
        ------
        Exception
            Various errors can be raised while reading ``eq_file`` and creating an
            Equilibrium.
        """
        self.eq_file = eq_file  # property setter, converts to Path
        self.eq = read_equilibrium(self.eq_file, eq_type, **kwargs)

    @property
    def eq_type(self) -> Union[str, None]:
        """
        The type of global equilibrium (GEQDSK, TRANSP) if it exists, otherwise
        ``None``. Has no setter.

        Returns
        -------
        ``str`` or ``None``
            If a global equilibrium has been loaded, either via ``load_global_eq()`` or
            the constructor, the type of that Equilibrium. If no equilibrium has been
            loaded, ``None``.
        """
        try:
            return self.eq.eq_type
        except AttributeError:
            return None

    def load_global_kinetics(
        self,
        kinetics_file: PathLike,
        kinetics_type: Optional[str] = None,
        **kwargs,
    ) -> None:
        """
        Reads a global kinetics file, sets the property ``kinetics_file`` to that file
        path, and sets the attribute ``kinetics`` to a Kinetics.

        Parameters
        ----------
        kinetics_file: PathLike
            Path to a global kinetics file.
        kinetics_type: ``str``, default ``None``
            String denoting the file type used to create Kinetics (e.g. SCENE, JETTO,
            TRANSP, pFile). If set to ``None``, this will be inferred automatically.
        **kwargs
            Args to pass to Kinetics constructor.

        Returns
        -------
        ``None``

        Raises
        ------
        Exception
            Various errors can be raised while reading ``kinetics_file`` and creating a
            Kinetics.
        """
        self.kinetics_file = kinetics_file  # property setter, converts to Path
        try:
            self.kinetics = read_kinetics(self.kinetics_file, kinetics_type, **kwargs)
        except ValueError as exc:
            # Some kinetics readers need an eq_file to work properly.
            if "eq_file" in str(exc) and self.eq_file is not None:
                self.kinetics = read_kinetics(
                    self.kinetics_file,
                    kinetics_type,
                    eq_file=self.eq_file,
                    **kwargs,
                )
            else:
                raise exc

    @property
    def kinetics_type(self) -> Union[str, None]:
        """
        The type of global kinetics (JETTO, SCENE, TRANSP, pFile) if it exists, otherwise
        ``None``. Has no setter.

        Returns
        -------
        ``str`` or ``None``
            If a global kinetics has been loaded, either via ``load_global_kinetics()``
            or the constructor, the type of that Kinetics. If no kinetics has been
            loaded, ``None``.
        """
        try:
            return self.kinetics.kinetics_type
        except AttributeError:
            return None

    def _check_beta_consistency(self):
        """Check that the value of ``beta`` in ``self.numerics`` agrees
        with the physical reference value"""
        beta = getattr(self.numerics, "beta", 0.0)

        # Bail early if there's nothing to check. They'll only both be
        # non-zero if we have all three of a GK sim, geometry, and
        # kinetics. In any other situation, we can't check, so don't bother
        if beta == 0.0 or self.norms.beta == 0.0 or beta is None:
            return

        # No units, so scalar, for example because the user has changed
        # beta and forgotten the units. Assume beta has been given in
        # pyrokinetics normalisation.
        if not hasattr(beta, "units"):
            beta = self.numerics.beta * self.norms.units.beta_ref_ee_B0

        # If they agree, we don't need to say anything
        if np.isclose(beta, self.norms.beta):
            return

        warnings.warn(
            f"Explicitly set value of beta ({beta.to(self.norms)}) is inconsistent with "
            f"value from physical reference values ({self.norms.beta})"
        )

    # Functions for setting local_geometry and local_species from global Equilibrium
    # and Kinetics

    def load_local_geometry(
        self,
        psi_n: float,
        local_geometry: str = "Miller",
        show_fit: bool = False,
        **kwargs,
    ) -> None:
        """
        Uses a global Equilibrium to generate ``local_geometry``. If there is a
        gyrokinetics context, overwrites the local geometry of that context only. If
        there is no gyrokinetics context, saves to an 'unassigned' local geometry.

        Parameters
        ----------
        psi_n: float
            Normalised flux surface on which to calculate local geometry. 0 is the
            center of the equilibrium, 1 is the Last-Closed-Flux-Surface (LCFS).
        local_geometry: str, default "Miller"
            The type of LocalGeometry to create, expressed as a string. Must be in
            ``supported_local_geometries``.
        show_fit: bool, default False
            Flag to show fits to flux surface and poloidal field
        **kwargs
            Args used to build the LocalGeometry.

        Returns
        -------
        ``None``

        Raises
        ------
        RuntimeError
            If a global Equilibrium has not been loaded.
        ValueError
            If psi_n is less than 0 or greater than 1.
        Exception
            A number of errors may be raised when creating a LocalGeometry.
        """
        try:
            if self.eq is None:
                raise AttributeError
        except AttributeError:
            raise RuntimeError(
                "Pyro.load_local_equilibrium: Global equilbrium not found. Please use "
                "load_global_eq() first."
            )

        if psi_n < 0 or psi_n > 1:
            raise ValueError(
                "Pyro.load_local_geometry: psi_n must be between 0 and 1, received "
                f"{psi_n}."
            )

        self.local_geometry = local_geometry  # uses property setter

        # Load local geometry
        self.local_geometry.from_global_eq(
            self.eq, psi_n=psi_n, norms=self.norms, show_fit=show_fit, **kwargs
        )

    def load_metric_terms(
        self, ntheta: Optional[int] = None, theta: Optional[List] = None
    ):
        """
        Uses the local_geometry object to load up the metric tensor terms

        Parameters
        ----------
        ntheta: int default None
            Number of theta points to use when generating the metric tensor terms

        Returns
        -------
        ``None``

         Raises
        ------
        RuntimeError
            If a local_geometry has not been loaded.
        """

        try:
            if self.local_geometry is None:
                raise AttributeError
        except AttributeError:
            raise RuntimeError(
                "Pyro.load_metric_terms: Must have loaded a local geometry first. "
                "Use function load_local_geometry."
            )

        if ntheta is None and theta is None:
            ntheta = len(self.local_geometry.theta_eq)

        self.metric_terms = MetricTerms(self.local_geometry, ntheta=ntheta, theta=theta)

    def load_local_species(self, psi_n: float, a_minor: Optional[float] = None) -> None:
        """
        Uses a global Kinetics to generate ``local_species``. If there is a
        gyrokinetics context, overwrites the local species of that context only. If
        there is no gyrokinetics context, saves to an 'unassigned' local species.

        Parameters
        ----------
        psi_n: float
            Normalised flux surface on which to calculate local geometry. 0 is the
            center of the equilibrium, 1 is the Last-Closed-Flux-Surface (LCFS).
        a_minor: float, default None
            The minor radius of the global Equilibrium. If set to ``None``, this value
            is obtained from ``self.eq``. It is recommended to only set this if there
            is no global Equilibrium.

        Returns
        -------
        ``None``

        Raises
        ------
        RuntimeError
            If a global Kinetics has not been loaded. Raised if a_minor is ``None``, but
            no global Equilibrium has been loaded.
        ValueError
            If psi_n is less than 0 or greater than 1.
        Exception
            A number of errors may be raised when creating a LocalSpecies.
        """
        try:
            if self.kinetics is None:
                raise AttributeError
        except AttributeError:
            raise RuntimeError(
                "Pyro.load_local_species: Must have read global kinetics first. "
                "Use function load_global_kinetics."
            )

        if psi_n < 0 or psi_n > 1:
            raise ValueError(
                "Pyro.load_local_species: psi_n must be between 0 and 1, received "
                f"{psi_n}."
            )

        if a_minor is not None:
            if isinstance(a_minor, PyroQuantity):
                self.norms.set_lref(minor_radius=a_minor)
            else:
                raise ValueError("a_minor must be specified with units")

        self.norms.set_kinetic_references(self.kinetics, psi_n=psi_n)

        local_species = LocalSpecies()
        local_species.from_kinetics(self.kinetics, psi_n=psi_n, norm=self.norms)
        self.local_species = local_species

    def load_local(self, psi_n: float, local_geometry: str = "Miller") -> None:
        """
        Combines calls to ``load_local_geometry()`` and ``load_local_species()``

        Parameters
        ----------
        psi_n: float
            Normalised flux surface on which to calculate local geometry. 0 is the
            center of the equilibrium, 1 is the Last-Closed-Flux-Surface (LCFS).
        local_geometry: str, default "Miller"
            The type of LocalGeometry to create, expressed as a string. Must be in
            ``supported_local_geometries``.

        Returns
        -------
        ``None``

        Raises
        ------
        Exception
            See exceptions for ``load_local_geometry()`` and ``load_local_species()``.
        """
        self.load_local_geometry(psi_n, local_geometry=local_geometry)
        self.load_local_species(psi_n)

        self._load_local_geometry_species_dependency()

    def _load_local_geometry_species_dependency(
        self, set_rhoref=True, set_beta=True, set_gamma_exb=True
    ):
        """
        Load data that requires both LocalGeometry and LocalSpecies to be present

        Loads in Larmor radius rhoref, ensures beta is taken from Numerics and
        sets ExB shear

        Parameters
        ----------
        set_rhoref: bool, default True
            Sets rhoref if True
        set_beta: bool, default True
            Sets beta=None if True
        set_gamma_exb: bool, default True
            Sets gamma_exb

        Returns
        -------
        ``None``

        Raises
        ------
        ValueError
            If local_species and local_geometry are not loaded then a ValueError
        is raised

        """

        if self.local_geometry is None or self.local_species is None:
            raise ValueError(
                "Please load both local_species and local_geometry before calling _load_local_geometry_species_dependency"
            )

        if set_rhoref:
            self.norms.set_rhoref(local_geometry=self.local_geometry)

        # If we have both kinetics and eq file we should set beta/gamma_exb from there
        if self.numerics and set_beta:
            self.numerics.beta = None

            self._check_beta_consistency()

        if self.numerics and set_gamma_exb:
            self.numerics.gamma_exb = (
                -self.local_geometry.rho
                / self.local_geometry.q
                * self.local_species.domega_drho
            ).to(self.norms.vref / self.norms.lref)

        self._local_geometry_species_dependency = True

    def set_reference_values(
        self,
        tref_electron=None,
        nref_electron=None,
        bref_B0=None,
        lref_minor_radius=None,
        lref_major_radius=None,
    ):
        """
        Manually set the reference values used in normalisations

        Parameters
        ----------
        tref_electron: [eV] pint.Quantity
            Electron temperature
        nref_electron: [meter**-3] pint.Quantity
            Electron density
        bref_b0: [tesla] pint.Quantity
            Toroidal magnetic field at centre of flux surface
        lref_major_radius: [meter] pint.Quantity
            Minor radius of last closed flux surface

        Returns
        -------
        ``None``
        """

        self.norms.set_all_references(
            self,
            tref_electron=tref_electron,
            nref_electron=nref_electron,
            bref_B0=bref_B0,
            lref_minor_radius=lref_minor_radius,
            lref_major_radius=lref_major_radius,
        )

    # Utility for copying Pyro object

    def __deepcopy__(self, memodict):
        """
        Create a new Pyro, recursively copying all structures.

        Returns
        -------
        Pyro
            Deep copy of self.
        """

        new_pyro = Pyro()

        for key, value in self.__dict__.items():
            setattr(new_pyro, key, copy.deepcopy(value))

        return new_pyro

    # Add properties that allow direct access to GKInput.data
    # TODO This feels dangerous... could use a refactor
    # TODO Not sure how to automate generation of these when new gk_codes are added
    @property
    def gs2_input(self) -> Union[f90nml.Namelist, None]:
        """
        Return the raw data from the ``GKInput`` corresponding to the GS2 context. If it
        doesn't exist, returns ``None``. Has no setter.

        Returns
        -------
        f90nml.Namelist or ``None``
            Fortran namelist object holding input data for the GS2 context if it exists,
            otherwise ``None``.
        """
        try:
            return self._gk_input_record["GS2"].data
        except KeyError:
            return None

    @property
    def cgyro_input(self) -> Union[Dict[str, Any], None]:
        """
        Return the raw data from the ``GKInput`` corresponding to the CGYRO context. If
        it doesn't exist, returns ``None``. Has no setter.

        Returns
        -------
        Dict[str,Any] or ``None``
            Dict holding input data for the CGYRO context if it exists, otherwise
            ``None``.
        """
        try:
            return self._gk_input_record["CGYRO"].data
        except KeyError:
            return None

    @property
    def gene_input(self) -> Union[f90nml.Namelist, None]:
        """
        Return the raw data from the ``GKInput`` corresponding to the GENE context. If
        it doesn't exist, returns ``None``. Has no setter.

        Returns
        -------
        f90nml.Namelist or ``None``
            Fortran namelist holding input data for the GENE context if it exists,
            otherwise ``None``.
        """
        try:
            return self._gk_input_record["GENE"].data
        except KeyError:
            return None<|MERGE_RESOLUTION|>--- conflicted
+++ resolved
@@ -1136,7 +1136,7 @@
             Pyrokinetics will search for the other files in the same directory.
 
             If set to None, infers path from ``gk_file``.
-<<<<<<< HEAD
+
         local_norm: SimulationNormalisation, default None
             SimulationNormalisation object used to convert between different unit systems
         output_convention: ConventionNormalisation, default "pyrokinetics"
@@ -1147,10 +1147,8 @@
             Flag to load fluxes or not
         load_moments: bool, default False
             Flag to load moments or not
-=======
         drop_nan: bool, default False
             If NaNs are found in the output then that data is dropped. Off by default
->>>>>>> ec1546b7
         **kwargs
             Arguments to pass to the ``GKOutputReader``.
 
