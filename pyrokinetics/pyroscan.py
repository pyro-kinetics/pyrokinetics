import numpy as np
from .pyro import Pyro
from .gk_code import gk_inputs
from .gk_code.GKOutputReader import get_growth_rate_tolerance
import os
from itertools import product
from functools import reduce
import operator
import copy
import json
import pathlib
import xarray as xr


class PyroScan:
    """
    Creates a dictionary of pyro objects in pyro_dict

    Need a templates pyro object

    Dict of parameters to scan through
    { param : [values], }
    """

    JSON_ATTRS = [
        "value_fmt",
        "value_separator",
        "parameter_separator",
        "parameter_dict",
        "file_name",
        "base_directory",
        "p_prime_type",
        "parameter_map",
    ]

    def __init__(
        self,
        pyro,
        parameter_dict=None,
        p_prime_type=0,
        value_fmt=".2f",
        value_separator="_",
        parameter_separator="/",
        file_name=None,
        base_directory=".",
        load_default_parameter_keys=True,
        pyroscan_json=None,
    ):

        # Mapping from parameter to location in Pyro
        self.parameter_map = {}

        # Need to intialise and pyro_dict pyroscan_json before base_directory
        self.pyro_dict = {}
        self.pyroscan_json = {}

        self.base_directory = base_directory

        # Format values/parameters
        self.value_fmt = value_fmt

        self.value_separator = value_separator

        if parameter_separator in ["/", "\\"]:
            self.parameter_separator = os.path.sep
        else:
            self.parameter_separator = parameter_separator

        if file_name is not None:
            self.file_name = file_name
        else:
            self.file_name = gk_inputs.get_type(pyro.gk_code).default_file_name

        if load_default_parameter_keys:
            self.load_default_parameter_keys()

        self.run_directories = None

        if isinstance(pyro, Pyro):
            self.base_pyro = pyro
        else:
            raise ValueError("PyroScan takes in a pyro object")

        if parameter_dict is None:
            self.parameter_dict = {}
        else:
            self.parameter_dict = parameter_dict

        self.p_prime_type = p_prime_type

        # Load in pyroscan json if there
        if pyroscan_json is not None:
            with open(pyroscan_json) as f:
                self.pyroscan_json = json.load(f)

            for key, value in self.pyroscan_json.items():
                setattr(self, key, value)
        else:
            self.pyroscan_json = {attr: getattr(self, attr) for attr in self.JSON_ATTRS}

        # Get len of values for each parameter
        self.value_size = [len(value) for value in self.parameter_dict.values()]

        self.pyro_dict = dict(
            self.create_single_run(run) for run in self.outer_product()
        )
        self.run_directories = [pyro.run_directory for pyro in self.pyro_dict.values()]

    def format_single_run_name(self, parameters):
        """
        Concatenate parameter names/values with separator
        """
        return self.parameter_separator.join(
            (
                f"{param}{self.value_separator}{value:{self.value_fmt}}"
                for param, value in parameters.items()
            )
        )

    def create_single_run(self, parameters: dict):
        """
        Create a new Pyro instance from the PyroScan base with new run parameters
        """
        name = self.format_single_run_name(parameters)
        new_run = copy.deepcopy(self.base_pyro)
        new_run.gk_file = self.base_directory / name / self.file_name
        new_run.run_parameters = copy.deepcopy(parameters)
        return name, new_run

    def write(self, file_name=None, base_directory=None, template_file=None):
        """
        Creates and writes GK input files for parameters in scan
        """

        if file_name is not None:
            self.file_name = file_name

        if base_directory is not None:
            self.base_directory = pathlib.Path(base_directory)

            # Set run directories
            self.run_directories = [
                self.base_directory / run_dir for run_dir in self.pyro_dict.keys()
            ]

        self.base_directory.mkdir(parents=True, exist_ok=True)

        # Dump json file with pyroscan data
        json_file = self.base_directory / "pyroscan.json"
        with open(json_file, "w+") as f:
            json.dump(self.pyroscan_json, f, cls=NumpyEncoder)

        # Iterate through all runs and write output
        for parameter, run_dir, pyro in zip(
            self.outer_product(), self.run_directories, self.pyro_dict.values()
        ):
            # Param value for each run written accordingly
            for param, value in parameter.items():

                # Get attribute name and keys where param is stored in Pyro
                (attr_name, keys_to_param) = self.parameter_map[param]

                # Get attribute in Pyro storing the parameter
                pyro_attr = getattr(pyro, attr_name)

                # Set the value given the Pyro attribute and location of parameter
                set_in_dict(pyro_attr, keys_to_param, value)

            # Write input file
            pyro.write_gk_file(
                file_name=run_dir / self.file_name, template_file=template_file
            )

    def add_parameter_key(
        self, parameter_key=None, parameter_attr=None, parameter_location=None
    ):
        """
        parameter_key: string to access variable
        parameter_attr: string of attribute storing value in pyro
        parameter_location: lis of strings showing path to value in pyro
        """

        if parameter_key is None:
            raise ValueError("Need to specify parameter key")

        if parameter_attr is None:
            raise ValueError("Need to specify parameter attr")

        if parameter_location is None:
            raise ValueError("Need to specify parameter location")

        dict_item = {parameter_key: [parameter_attr, parameter_location]}

        self.parameter_map.update(dict_item)
        self.pyroscan_json["parameter_map"] = self.parameter_map

    def load_default_parameter_keys(self):
        """
        Loads default parameters name into parameter_map

        {param : ["attribute", ["key_to_location_1", "key_to_location_2" ]] }

        for example

        {'electron_temp_gradient': ["local_species", ['electron','a_lt']] }
        """

        self.parameter_map = {}

        # ky
        parameter_key = "ky"
        parameter_attr = "numerics"
        parameter_location = ["ky"]
        self.add_parameter_key(parameter_key, parameter_attr, parameter_location)

        # Electron temperature gradient
        parameter_key = "electron_temp_gradient"
        parameter_attr = "local_species"
        parameter_location = ["electron", "a_lt"]
        self.add_parameter_key(parameter_key, parameter_attr, parameter_location)

        # Electron density gradient
        parameter_key = "electron_dens_gradient"
        parameter_attr = "local_species"
        parameter_location = ["electron", "a_ln"]
        self.add_parameter_key(parameter_key, parameter_attr, parameter_location)

        # Deuterium temperature gradient
        parameter_key = "deuterium_temp_gradient"
        parameter_attr = "local_species"
        parameter_location = ["deuterium", "a_lt"]
        self.add_parameter_key(parameter_key, parameter_attr, parameter_location)

        # Deuterium density gradient
        parameter_key = "deuterium_dens_gradient"
        parameter_attr = "local_species"
        parameter_location = ["deuterium", "a_ln"]
        self.add_parameter_key(parameter_key, parameter_attr, parameter_location)
        # Elongation
        parameter_key = "kappa"
        parameter_attr = "local_geometry"
        parameter_location = ["kappa"]
        self.add_parameter_key(parameter_key, parameter_attr, parameter_location)

    def load_gk_output(self):
        """
        Loads GKOutput as a xarray Sataset

        Returns
        -------
        self.gk_output : xarray DataSet of data
        """

        # xarray DataSet to store data
        ds = xr.Dataset(self.parameter_dict)
        if self.base_pyro.gk_code == "TGLF":
            nmode = self.base_pyro.gk_input.data.get("nmodes", 2)
            nmode_coords = {"nmode": list(range(1, 1 + nmode))}
            ds = ds.assign_coords(nmode_coords)
        else:
            nmode = np.nan

        if not self.base_pyro.numerics.nonlinear:
            growth_rate = []
            mode_frequency = []
            eigenfunctions = []
            growth_rate_tolerance = []
            fluxes = []

            # Load gk_output in copies of pyro
            for pyro in self.pyro_dict.values():
                try:
                    pyro.load_gk_output()

<<<<<<< HEAD
                    if "time" in pyro.gk_output.dims:
                        growth_rate.append(pyro.gk_output["growth_rate"].isel(time=-1))
                        mode_frequency.append(
                            pyro.gk_output["mode_frequency"].isel(time=-1)
                        )
                        eigenfunctions.append(
                            pyro.gk_output["eigenfunctions"]
                            .isel(time=-1)
                            .drop_vars(["time"])
                        )
                        fluxes.append(
                            pyro.gk_output["fluxes"]
                            .isel(time=-1)
                            .sum(dim="ky")
                            .drop_vars(["time"])
                        )

                        tolerance = get_growth_rate_tolerance(
                            pyro.gk_output, time_range=0.95
                        )
                        growth_rate_tolerance.append(tolerance)

                    elif "mode" in pyro.gk_output.dims:
                        growth_rate.append(pyro.gk_output["growth_rate"])
                        mode_frequency.append(pyro.gk_output["mode_frequency"])
                        eigenfunctions.append(pyro.gk_output["eigenfunctions"])
=======
                    growth_rate.append(pyro.gk_output["growth_rate"].isel(time=-1))
                    mode_frequency.append(
                        pyro.gk_output["mode_frequency"].isel(time=-1)
                    )
                    eigenfunctions.append(
                        pyro.gk_output["eigenfunctions"]
                        .isel(time=-1)
                        .drop_vars(["time"])
                    )
                    fluxes.append(
                        pyro.gk_output["fluxes"]
                        .isel(time=-1)
                        .sum(dim="ky")
                        .drop_vars(["time"])
                    )

                    tolerance = get_growth_rate_tolerance(
                        pyro.gk_output, time_range=0.95
                    )
                    growth_rate_tolerance.append(tolerance)
>>>>>>> 58a830d6

                except (FileNotFoundError, OSError):
                    growth_rate.append(growth_rate[0] * np.nan)
                    mode_frequency.append(mode_frequency[0] * np.nan)
                    growth_rate_tolerance.append(growth_rate_tolerance[0] * np.nan)
                    fluxes.append(fluxes[0] * np.nan)
                    eigenfunctions.append(eigenfunctions[0] * np.nan)

            # Save eigenvalues

            output_shape = copy.deepcopy(self.value_size)
            coords = list(self.parameter_dict.keys())

            if "nmode" in ds.dims:
                output_shape.append(nmode)
                coords.append("mode")

            growth_rate = np.reshape(growth_rate, output_shape)
            mode_frequency = np.reshape(mode_frequency, output_shape)
            ds["growth_rate"] = (coords, growth_rate)
            ds["mode_frequency"] = (coords, mode_frequency)

            if growth_rate_tolerance:
                growth_rate_tolerance = np.reshape(growth_rate_tolerance, output_shape)
                ds["growth_rate_tolerance"] = (
                    coords,
                    growth_rate_tolerance,
                )

            # Add eigenfunctions
            eig_coords = eigenfunctions[-1].coords
            ds = ds.assign_coords(coords=eig_coords)

            # Reshape eigenfunctions and generate new coordinates
            eigenfunction_shape = self.value_size + list(np.shape(eigenfunctions[-1]))
            eigenfunctions = np.reshape(eigenfunctions, eigenfunction_shape)
            eigenfunctions_coords = tuple(self.parameter_dict.keys()) + eig_coords.dims

            ds["eigenfunctions"] = (eigenfunctions_coords, eigenfunctions)

            # Add fluxes
            if fluxes:
                flux_coords = fluxes[-1].coords
                ds = ds.assign_coords(coords=flux_coords)

                # Reshape fluxes and generate new coordinates
                fluxes_shape = output_shape + list(np.shape(fluxes[-1]))
                fluxes = np.reshape(fluxes, fluxes_shape)
                fluxes_coords = tuple(coords) + flux_coords.dims

                ds["fluxes"] = (fluxes_coords, fluxes)

        self.gk_output = ds

    @property
    def gk_code(self):
        # NOTE: In previous versions, this would return a GKCode class. Now it only
        #      returns a string.
        #      The setter has been replaced by the function 'convert_gk_code'
        return self.base_pyro.gk_code

    def convert_gk_code(self, gk_code: str) -> None:
        """
        Converts all gyrokinetics codes to the code type 'gk_code'. This can be any
        viable GKInput type (GS2, CGYRO, GENE,...)
        """
        self.base_pyro.convert_gk_code(gk_code)
        for pyro in self.pyro_dict.values():
            pyro.convert_gk_code(gk_code)

    @property
    def base_directory(self):
        return self._base_directory

    @base_directory.setter
    def base_directory(self, value):
        """
        Sets the base_directory

        """

        self._base_directory = pathlib.Path(value).absolute()
        self.pyroscan_json["base_directory"] = self._base_directory

        # Set base_directory in copies of pyro
        for key, pyro in self.pyro_dict.items():
            pyro.gk_file = self.base_directory / key / pyro.gk_file.name

    @property
    def file_name(self):
        return self._file_name

    @file_name.setter
    def file_name(self, value):
        """
        Sets the file_name

        """

        self.pyroscan_json["file_name"] = value
        self._file_name = value

    def outer_product(self):
        """
        Creates generator of outer product for all parameter permutations
        """
        return (
            dict(zip(self.parameter_dict, x))
            for x in product(*self.parameter_dict.values())
        )


def get_from_dict(data_dict, map_list):
    """
    Gets item in dict given location as a list of string
    """
    return reduce(operator.getitem, map_list, data_dict)


def set_in_dict(data_dict, map_list, value):
    """
    Sets item in dict given location as a list of string
    """
    get_from_dict(data_dict, map_list[:-1])[map_list[-1]] = copy.deepcopy(value)


class NumpyEncoder(json.JSONEncoder):
    r"""
    Numpy encoder for json.dump
    """

    def default(self, obj):
        if isinstance(obj, np.ndarray):
            return obj.tolist()
        if isinstance(obj, pathlib.Path):
            return str(obj)
        if isinstance(obj, np.integer):
            return int(obj)
        if isinstance(obj, np.floating):
            return float(obj)
        return json.JSONEncoder.default(self, obj)<|MERGE_RESOLUTION|>--- conflicted
+++ resolved
@@ -272,7 +272,6 @@
                 try:
                     pyro.load_gk_output()
 
-<<<<<<< HEAD
                     if "time" in pyro.gk_output.dims:
                         growth_rate.append(pyro.gk_output["growth_rate"].isel(time=-1))
                         mode_frequency.append(
@@ -299,28 +298,6 @@
                         growth_rate.append(pyro.gk_output["growth_rate"])
                         mode_frequency.append(pyro.gk_output["mode_frequency"])
                         eigenfunctions.append(pyro.gk_output["eigenfunctions"])
-=======
-                    growth_rate.append(pyro.gk_output["growth_rate"].isel(time=-1))
-                    mode_frequency.append(
-                        pyro.gk_output["mode_frequency"].isel(time=-1)
-                    )
-                    eigenfunctions.append(
-                        pyro.gk_output["eigenfunctions"]
-                        .isel(time=-1)
-                        .drop_vars(["time"])
-                    )
-                    fluxes.append(
-                        pyro.gk_output["fluxes"]
-                        .isel(time=-1)
-                        .sum(dim="ky")
-                        .drop_vars(["time"])
-                    )
-
-                    tolerance = get_growth_rate_tolerance(
-                        pyro.gk_output, time_range=0.95
-                    )
-                    growth_rate_tolerance.append(tolerance)
->>>>>>> 58a830d6
 
                 except (FileNotFoundError, OSError):
                     growth_rate.append(growth_rate[0] * np.nan)
