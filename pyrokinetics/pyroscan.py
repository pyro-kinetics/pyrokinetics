import numpy as np
from .pyro import Pyro
from .gk_code import gk_inputs
import os
from itertools import product
from functools import reduce
import copy
import json
import pathlib
import xarray as xr


class PyroScan:
    """
    Creates a dictionary of pyro objects in pyro_dict

    Need a templates pyro object

    Dict of parameters to scan through
    { param : [values], }
    """

    JSON_ATTRS = [
        "value_fmt",
        "value_separator",
        "parameter_separator",
        "parameter_dict",
        "file_name",
        "base_directory",
        "p_prime_type",
        "parameter_map",
    ]

    def __init__(
        self,
        pyro,
        parameter_dict=None,
        p_prime_type=0,
        value_fmt=".2f",
        value_separator="_",
        parameter_separator="/",
        file_name=None,
        base_directory=".",
        load_default_parameter_keys=True,
        pyroscan_json=None,
    ):
        # Mapping from parameter to location in Pyro
        self.parameter_map = {}

        # Need to intialise and pyro_dict pyroscan_json before base_directory
        self.pyro_dict = {}
        self.pyroscan_json = {}

        self.base_directory = base_directory

        # Format values/parameters
        self.value_fmt = value_fmt

        self.value_separator = value_separator

        if parameter_separator in ["/", "\\"]:
            self.parameter_separator = os.path.sep
        else:
            self.parameter_separator = parameter_separator

        if file_name is not None:
            self.file_name = file_name
        else:
            self.file_name = gk_inputs.get_type(pyro.gk_code).default_file_name

        if load_default_parameter_keys:
            self.load_default_parameter_keys()

        self.run_directories = None

        if isinstance(pyro, Pyro):
            self.base_pyro = pyro
        else:
            raise ValueError("PyroScan takes in a pyro object")

        if parameter_dict is None:
            self.parameter_dict = {}
        else:
            self.parameter_dict = parameter_dict

        self.p_prime_type = p_prime_type

        # Load in pyroscan json if there
        if pyroscan_json is not None:
            with open(pyroscan_json) as f:
                self.pyroscan_json = json.load(f)

            for key, value in self.pyroscan_json.items():
                setattr(self, key, value)
        else:
            self.pyroscan_json = {attr: getattr(self, attr) for attr in self.JSON_ATTRS}

        # Get len of values for each parameter
        self.value_size = [len(value) for value in self.parameter_dict.values()]

        self.pyro_dict = dict(
            self.create_single_run(run) for run in self.outer_product()
        )
        self.run_directories = [pyro.run_directory for pyro in self.pyro_dict.values()]

    def format_single_run_name(self, parameters):
        """
        Concatenate parameter names/values with separator
        """
        return self.parameter_separator.join(
            (
                f"{param}{self.value_separator}{value:{self.value_fmt}}"
                for param, value in parameters.items()
            )
        )

    def create_single_run(self, parameters: dict):
        """
        Create a new Pyro instance from the PyroScan base with new run parameters
        """
        name = self.format_single_run_name(parameters)
        new_run = copy.deepcopy(self.base_pyro)
        new_run.gk_file = self.base_directory / name / self.file_name
        new_run.run_parameters = copy.deepcopy(parameters)
        return name, new_run

    def write(self, file_name=None, base_directory=None, template_file=None):
        """
        Creates and writes GK input files for parameters in scan
        """

        if file_name is not None:
            self.file_name = file_name

        if base_directory is not None:
            self.base_directory = pathlib.Path(base_directory)

            # Set run directories
            self.run_directories = [
                self.base_directory / run_dir for run_dir in self.pyro_dict.keys()
            ]

        self.base_directory.mkdir(parents=True, exist_ok=True)

        # Dump json file with pyroscan data
        json_file = self.base_directory / "pyroscan.json"
        with open(json_file, "w+") as f:
            json.dump(self.pyroscan_json, f, cls=NumpyEncoder)

        # Iterate through all runs and write output
        for parameter, run_dir, pyro in zip(
            self.outer_product(), self.run_directories, self.pyro_dict.values()
        ):
            # Param value for each run written accordingly
            for param, value in parameter.items():
                # Get attribute name and keys where param is stored in Pyro
                (attr_name, keys_to_param) = self.parameter_map[param]

                # Get attribute in Pyro storing the parameter
                pyro_attr = getattr(pyro, attr_name)

                # Check units and apply to value
                units = getattr(
                    get_from_dict(pyro_attr, keys_to_param[:-1])[keys_to_param[-1]],
                    "units",
                    1.0,
                )
                dimensional_value = value * units

                # Set the value given the Pyro attribute and location of parameter
                set_in_dict(pyro_attr, keys_to_param, dimensional_value)

            # Write input file
            pyro.write_gk_file(
                file_name=run_dir / self.file_name, template_file=template_file
            )

    def add_parameter_key(
        self, parameter_key=None, parameter_attr=None, parameter_location=None
    ):
        """
        parameter_key: string to access variable
        parameter_attr: string of attribute storing value in pyro
        parameter_location: lis of strings showing path to value in pyro
        """

        if parameter_key is None:
            raise ValueError("Need to specify parameter key")

        if parameter_attr is None:
            raise ValueError("Need to specify parameter attr")

        if parameter_location is None:
            raise ValueError("Need to specify parameter location")

        dict_item = {parameter_key: [parameter_attr, parameter_location]}

        self.parameter_map.update(dict_item)
        self.pyroscan_json["parameter_map"] = self.parameter_map

    def load_default_parameter_keys(self):
        """
        Loads default parameters name into parameter_map

        {param : ["attribute", ["key_to_location_1", "key_to_location_2" ]] }

        for example

        {'electron_temp_gradient': ["local_species", ['electron','inverse_lt']] }
        """

        self.parameter_map = {}

        # ky
        parameter_key = "ky"
        parameter_attr = "numerics"
        parameter_location = ["ky"]
        self.add_parameter_key(parameter_key, parameter_attr, parameter_location)

        # Electron temperature gradient
        parameter_key = "electron_temp_gradient"
        parameter_attr = "local_species"
        parameter_location = ["electron", "inverse_lt"]
        self.add_parameter_key(parameter_key, parameter_attr, parameter_location)

        # Electron density gradient
        parameter_key = "electron_dens_gradient"
        parameter_attr = "local_species"
        parameter_location = ["electron", "inverse_ln"]
        self.add_parameter_key(parameter_key, parameter_attr, parameter_location)

        # Deuterium temperature gradient
        parameter_key = "deuterium_temp_gradient"
        parameter_attr = "local_species"
        parameter_location = ["deuterium", "inverse_lt"]
        self.add_parameter_key(parameter_key, parameter_attr, parameter_location)

        # Deuterium density gradient
        parameter_key = "deuterium_dens_gradient"
        parameter_attr = "local_species"
        parameter_location = ["deuterium", "inverse_ln"]
        self.add_parameter_key(parameter_key, parameter_attr, parameter_location)
        # Elongation
        parameter_key = "kappa"
        parameter_attr = "local_geometry"
        parameter_location = ["kappa"]
        self.add_parameter_key(parameter_key, parameter_attr, parameter_location)

    def load_gk_output(self):
        """
        Loads GKOutput as a xarray Sataset

        Returns
        -------
        self.gk_output : xarray DataSet of data
        """

        # xarray DataSet to store data
        ds = xr.Dataset(self.parameter_dict)

        # TODO Need to add property to GKCode checking if it is an eigensolver
        # or initial value run and then set nmodes accordingly
        if self.base_pyro.gk_code == "TGLF":
            nmode = self.base_pyro.gk_input.data.get("nmodes", 2)
            nmode_coords = {"nmode": list(range(1, 1 + nmode))}
            ds = ds.assign_coords(nmode_coords)
        else:
            nmode = np.nan

        if not self.base_pyro.numerics.nonlinear:
            growth_rate = []
            mode_frequency = []
            eigenfunctions = []
            growth_rate_tolerance = []
            particle = []
            heat = []

            # Load gk_output in copies of pyro
            for pyro in self.pyro_dict.values():
                try:
                    pyro.load_gk_output()

                    if "time" in pyro.gk_output.dims:
                        growth_rate.append(pyro.gk_output["growth_rate"].isel(time=-1))
                        mode_frequency.append(
                            pyro.gk_output["mode_frequency"].isel(time=-1)
                        )
                        eigenfunctions.append(
                            pyro.gk_output["eigenfunctions"]
                            .isel(time=-1, kx=0, ky=0)
                            .drop_vars(["time", "kx", "ky"])
                        )
<<<<<<< HEAD
                        if "ky" in pyro.gk_output["particle"].coords:
                            particle.append(
                                pyro.gk_output["particle"]
                                .isel(time=-1)
                                .sum(dim="ky")
                                .drop_vars(["time"])
                            )
                            heat.append(
                                pyro.gk_output["heat"]
=======
                        if "ky" in pyro.gk_output["fluxes"].coords:
                            fluxes.append(
                                pyro.gk_output["fluxes"]
>>>>>>> 148bae3b
                                .isel(time=-1)
                                .sum(dim="ky")
                                .drop_vars(["time"])
                            )
                        else:
<<<<<<< HEAD
                            particle.append(
                                pyro.gk_output["particle"]
                                .isel(time=-1)
                                .drop_vars(["time"])
                            )
                            heat.append(
                                pyro.gk_output["heat"].isel(time=-1).drop_vars(["time"])
                            )

                        tolerance = pyro.gk_output.growth_rate_tolerance
=======
                            fluxes.append(
                                pyro.gk_output["fluxes"]
                                .isel(time=-1)
                                .drop_vars(["time"])
                            )
>>>>>>> 148bae3b

                        growth_rate_tolerance.append(tolerance)

                    elif "mode" in pyro.gk_output.dims:
                        growth_rate.append(pyro.gk_output["growth_rate"])
                        mode_frequency.append(pyro.gk_output["mode_frequency"])
                        eigenfunctions.append(pyro.gk_output["eigenfunctions"])

                except (FileNotFoundError, OSError):
                    growth_rate.append(growth_rate[0] * np.nan)
                    mode_frequency.append(mode_frequency[0] * np.nan)
                    growth_rate_tolerance.append(growth_rate_tolerance[0] * np.nan)
                    particle.append(particle[0] * np.nan)
                    heat.append(heat[0] * np.nan)
                    eigenfunctions.append(eigenfunctions[0] * np.nan)

            # Save eigenvalues

            output_shape = copy.deepcopy(self.value_size)
            coords = list(self.parameter_dict.keys())

            if "nmode" in ds.dims:
                output_shape.append(nmode)
                coords.append("mode")

            growth_rate = np.reshape(growth_rate, output_shape)
            mode_frequency = np.reshape(mode_frequency, output_shape)
            ds["growth_rate"] = (coords, growth_rate)
            ds["mode_frequency"] = (coords, mode_frequency)

            if growth_rate_tolerance:
                growth_rate_tolerance = np.reshape(growth_rate_tolerance, output_shape)
                ds["growth_rate_tolerance"] = (
                    coords,
                    growth_rate_tolerance,
                )

            # Add eigenfunctions
            eig_coords = eigenfunctions[-1].coords
            ds = ds.assign_coords(coords=eig_coords)

            # Reshape eigenfunctions and generate new coordinates
            eigenfunction_shape = self.value_size + list(np.shape(eigenfunctions[-1]))
            eigenfunctions = np.reshape(eigenfunctions, eigenfunction_shape)
            eigenfunctions_coords = tuple(self.parameter_dict.keys()) + eig_coords.dims

            ds["eigenfunctions"] = (eigenfunctions_coords, eigenfunctions)

            # Add fluxes
            if particle:
                particle_coords = particle[-1].coords
                ds = ds.assign_coords(coords=particle_coords)

                # Reshape particle and generate new coordinates
                particle_shape = output_shape + list(np.shape(particle[-1]))
                particle = np.reshape(particle, particle_shape)
                particle_coords = tuple(coords) + particle_coords.dims

                ds["particle"] = (particle_coords, particle)

                heat_coords = heat[-1].coords
                ds = ds.assign_coords(coords=heat_coords)

                # Reshape heat and generate new coordinates
                heat_shape = output_shape + list(np.shape(heat[-1]))
                heat = np.reshape(heat, heat_shape)
                heat_coords = tuple(coords) + heat_coords.dims

                ds["heat"] = (heat_coords, heat)

        self.gk_output = ds

    @property
    def gk_code(self):
        # NOTE: In previous versions, this would return a GKCode class. Now it only
        #      returns a string.
        #      The setter has been replaced by the function 'convert_gk_code'
        return self.base_pyro.gk_code

    def convert_gk_code(self, gk_code: str) -> None:
        """
        Converts all gyrokinetics codes to the code type 'gk_code'. This can be any
        viable GKInput type (GS2, CGYRO, GENE,...)
        """
        self.base_pyro.convert_gk_code(gk_code)
        for pyro in self.pyro_dict.values():
            pyro.convert_gk_code(gk_code)

    @property
    def base_directory(self):
        return self._base_directory

    @base_directory.setter
    def base_directory(self, value):
        """
        Sets the base_directory

        """

        self._base_directory = pathlib.Path(value).absolute()
        self.pyroscan_json["base_directory"] = self._base_directory

        # Set base_directory in copies of pyro
        for key, pyro in self.pyro_dict.items():
            pyro.gk_file = self.base_directory / key / pyro.gk_file.name

    @property
    def file_name(self):
        return self._file_name

    @file_name.setter
    def file_name(self, value):
        """
        Sets the file_name

        """

        self.pyroscan_json["file_name"] = value
        self._file_name = value

    def outer_product(self):
        """
        Creates generator of outer product for all parameter permutations
        """
        return (
            dict(zip(self.parameter_dict, x))
            for x in product(*self.parameter_dict.values())
        )


def get_from_dict(data_dict, map_list):
    """
    Gets item in dict given location as a list of string
    """
    return reduce(getattr, map_list, data_dict)


def set_in_dict(data_dict, map_list, value):
    """
    Sets item in dict given location as a list of string
    """
    get_from_dict(data_dict, map_list[:-1])[map_list[-1]] = copy.deepcopy(value)


class NumpyEncoder(json.JSONEncoder):
    r"""
    Numpy encoder for json.dump
    """

    def default(self, obj):
        if isinstance(obj, np.ndarray):
            return obj.tolist()
        if isinstance(obj, pathlib.Path):
            return str(obj)
        if isinstance(obj, np.integer):
            return int(obj)
        if isinstance(obj, np.floating):
            return float(obj)
        return json.JSONEncoder.default(self, obj)<|MERGE_RESOLUTION|>--- conflicted
+++ resolved
@@ -290,7 +290,6 @@
                             .isel(time=-1, kx=0, ky=0)
                             .drop_vars(["time", "kx", "ky"])
                         )
-<<<<<<< HEAD
                         if "ky" in pyro.gk_output["particle"].coords:
                             particle.append(
                                 pyro.gk_output["particle"]
@@ -300,17 +299,11 @@
                             )
                             heat.append(
                                 pyro.gk_output["heat"]
-=======
-                        if "ky" in pyro.gk_output["fluxes"].coords:
-                            fluxes.append(
-                                pyro.gk_output["fluxes"]
->>>>>>> 148bae3b
                                 .isel(time=-1)
                                 .sum(dim="ky")
                                 .drop_vars(["time"])
                             )
                         else:
-<<<<<<< HEAD
                             particle.append(
                                 pyro.gk_output["particle"]
                                 .isel(time=-1)
@@ -321,13 +314,6 @@
                             )
 
                         tolerance = pyro.gk_output.growth_rate_tolerance
-=======
-                            fluxes.append(
-                                pyro.gk_output["fluxes"]
-                                .isel(time=-1)
-                                .drop_vars(["time"])
-                            )
->>>>>>> 148bae3b
 
                         growth_rate_tolerance.append(tolerance)
 
