--- conflicted
+++ resolved
@@ -577,15 +577,11 @@
                 + 0.25 * wE * np.tanh((0.69 * wE) ** 6)
             )
         elif sat_rule_in == 2 or sat_rule_in == 3:
-<<<<<<< HEAD
             kw['grad_r0_out'] = grad_r0_out
             kw['SAT_RULE'] = sat_rule_in
-            vzf_out, kymax_out, jmax_out = get_zonal_mixing(ky, gamma_reference_kx0, **kw)
-=======
             vzf_out, kymax_out, jmax_out = get_zonal_mixing(
                 ky, gamma_reference_kx0, **kw
             )
->>>>>>> 76eeae54
             if abs(kymax_out * vzf_out * vexb_shear_kx0) > small:
                 kx0_e = (
                     -0.32 * ((ky / kymax_out) ** 0.3) * vexb_shear_kx0 / (ky * vzf_out)
@@ -650,13 +646,8 @@
         return_phi_params=False,
         **kw,
     ):
-<<<<<<< HEAD
-        '''
-        TGLF SAT1 from [Staebler et al., 2016, PoP], SAT2 from [Staebler et al., NF, 2021] and [Staebler et al., PPCF, 2021], and SAT3 [Dudding et al., NF, 2022] takes both CGYRO and TGLF outputs as inputs
-=======
         """
         TGLF SAT1 from [Staebler et al., 2016, PoP], takes both GYRO and TGLF outputs as inputs
->>>>>>> 76eeae54
 
         :param sat_rule_in: saturation rule [1, 2, 3]
 
