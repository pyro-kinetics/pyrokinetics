--- conflicted
+++ resolved
@@ -159,13 +159,10 @@
         Minor radius of LCFS [m]
     Rmaj : Float
         Normalised Major radius (Rmajor/a_minor)
-<<<<<<< HEAD
     Rgeo : Float
         Normalisd major radius of normalising field (Rreference/a)
     Z0 : Float
         Normalised vertical position of midpoint (Zmid / a_minor)
-=======
->>>>>>> a0b4ec67
     f_psi : Float
         Torodial field function
     B0 : Float
