r"""Classes for working with different conventions for normalisation.

Each piece of software that Pyrokinetics works with may use its own
convention for normalising physical quantities, and each individual
run or simulation may have different physical reference values. We
want to be able to convert normalised quantities between these
different conventions and simulations.

For example, GS2 normalises lengths to the minor radius, while GENE
uses the major radius. We can convert lengths between the two codes if
we know either the aspect ratio, or both the minor and major radius in
physical units (for example, from a particular machine or equilibrium
code). Both codes normalise speeds to the thermal velocity, except
GS2's definition includes an additional factor of the square root of
two; this means we can always convert normalised speeds between the
two codes simply by multipling or dividing by ``sqrt(2)`` as
appropriate.

This module aims to make this process of conversion simpler by
packaging up all the units and conventions together. Then, for
example, we could convert a growth rate from GS2 to GENE's
normalisation like so::

    growth_rate_gene = growth_rate_gs2.to(norms.gene)

where ``norms`` is a `SimulationNormalisation` instance.

We make a distinction between "simulation units" and "physical units":
simulation units are named something like ``lref_minor_radius``, are
always valid for a particular code, have a fictional dimension such as
``[lref]``, and usually need some extra information to convert them to
a different unit. Physical units, on the other hand, are associated
with a particular simulation and named something like
``lref_minor_radius_run1234``, have a real reference value, for
example ``1.5 metres``, and can be converted to other physical units
without extra information.

Importantly, for a given convention, we can convert between its
simulation and physical units. For example, a length of one in GS2
simulation units (that is, without a physical reference value) is
always equivalent to one GS2 physical length unit. This is equivalent
to defining the reference length for the simulation.

We define a "convention" to be a set of simulation units. These are:

- ``bref``: magnetic field
- ``lref``: length
- ``mref``: mass
- ``nref``: density
- ``qref``: charge
- ``tref``: temperature
- ``vref``: velocity

For example, the GS2 convention has an ``lref`` of
``lref_minor_radius``, and a ``vref`` of ``vref_most_probable``; while
GENE has ``lref_major_radius`` and ``vref_nrl`` respectively.

A unique `SimulationNormalisation` is created for each `Pyro`
instance, and contains a ``dict`` of `ConventionNormalisation`
instances. Each of these conventions contains a full set of units,
that is ``lref``, ``bref``, and so on. The `SimulationNormalisation`
has a default convention whose units can be accessed directly.

Initially, the convention's units refer to the simulation units for
that particular convention, but can be set to physical units::


    >>> norm = SimulationNormalisation("run1234")
    # We can access the units either through a particular convention:
    >>> norm.gs2.lref
    <Unit('lref_minor_radius')>
    # Or through `norm` directly for the default convention
    >>> norm.lref
    <Unit('lref_minor_radius')>
    # Providing a physical reference value changes simulation units
    # to physical units
    >>> norm.set_lref(minor_radius=1.5)
    >>> norm.lref
    <Unit('lref_minor_radius_run1234')>

We use [pint](https://pint.readthedocs.io) (with some local
modifications) for the units. Read their docs to understand how to
work with units generally.

The modifications here are to enable converting units to a
convention. To convert growth rates between GS2 and GENE we could do::

    growth_rate_gene = growth_rate_gs2.to(norms.gene.vref / norms.gene.lref)

Or more succinctly::

    growth_rate_gene = growth_rate_gs2.to(norms.gene)

which converts all (simulation or physical) units to GENE's
normalisation convention.

.. warning::
    ``bref`` is not a fundamental dimension, so converting magnetic
    fields needs to be done directly:

    .. code-block::

       # Wrong! Units will be mref * vref / qref / lref
       B0_cgyro = B0_gene.to(norms.cgyro)
       # Right! Units will be bref
       B0_cgyro = B0_gene.to(norms.cgyro.bref)

``beta``
~~~~~~~~

The magnetic :math:`\beta_N` is a dimensionless quantity defined by:

.. math::

    \beta_N = \frac{2 \mu_0 n_{ref} T_{ref}}{B_{ref}^2}

When we have all of ``nref, tref, bref`` we can compute ``beta_ref``,
and we only need to track which convention it was defined in. We do so
by giving it units in another arbitrary dimension, ``[beta_ref]``,
with distinct units for each convention. We also don't need to keep
track of simulation and physical units separately, as these are always
directly convertable. ``[beta_ref]`` is essentially just another name
for "percent", but gives us a mechanism to convert between
normalisations.

"""


import copy
from typing import Optional, Dict

import pint

from pyrokinetics.kinetics import Kinetics
from pyrokinetics.local_geometry import LocalGeometry
from pyrokinetics.units import ureg, PyroNormalisationError, Normalisation


REFERENCE_CONVENTIONS = {
    "lref": [ureg.lref_major_radius, ureg.lref_minor_radius],
    # For discussion of different v_thermal conventions, see:
    # https://docs.plasmapy.org/en/stable/api/plasmapy.formulary.speeds.thermal_speed.html#thermal-speed-notes
    "vref": [ureg.vref_nrl, ureg.vref_most_probable],
    "bref": [ureg.bref_B0, ureg.bref_Bunit],
    # TODO: handle main_ion convention
    "mref": {"deuterium": ureg.mref_deuterium, "electron": ureg.mref_electron},
    "tref": {"deuterium": ureg.tref_deuterium, "electron": ureg.tref_electron},
    "nref": {"deuterium": ureg.nref_deuterium, "electron": ureg.nref_electron},
}


class Convention:
    """A description of a normalisation convention, including what
    species reference values use, whether the velocity includes a
    ``sqrt(2)`` factor, what length scales are normalised to, and so
    on.

    TODO: Do we need to specifiy "kind" of deuterium mass? Actual mass vs 2*m_p?

    Attributes
    ----------
    tref_species:
        The species to normalise temperatures to
    nref_species:
        The species to normalise densities to
    mref_species:
        The species to normalise masses to
    vref_multiplier:
        Velocity multiplier
    lref_type:
        What to normalise length scales to
    bref_type:
        Magnetic field normalisation. Must be either ``B0`` or ``Bunit``

    """

    def __init__(
        self,
        name: str,
        tref_species: str = "electron",
        nref_species: str = "electron",
        mref_species: str = "deuterium",
        vref: ureg.Unit = ureg.vref_nrl,
        lref: ureg.Unit = ureg.lref_minor_radius,
        bref: ureg.Unit = ureg.bref_B0,
    ):
        self.name = name

        if bref not in REFERENCE_CONVENTIONS["bref"]:
            raise ValueError(
                f"Unexpected bref: {bref} (valid options: {REFERENCE_CONVENTIONS['bref']}"
            )
        self.bref = bref

        if lref not in REFERENCE_CONVENTIONS["lref"]:
            raise ValueError(
                f"Unexpected lref: {lref} (valid options: {REFERENCE_CONVENTIONS['lref']}"
            )
        self.lref = lref

        if tref_species not in REFERENCE_CONVENTIONS["tref"]:
            raise ValueError(
                f"Unexpected tref: {tref_species} (valid options: {REFERENCE_CONVENTIONS['tref']}"
            )
        self.tref = REFERENCE_CONVENTIONS["tref"][tref_species]
        self.tref_species = tref_species

        if nref_species not in REFERENCE_CONVENTIONS["nref"]:
            raise ValueError(
                f"Unexpected nref: {nref_species} (valid options: {REFERENCE_CONVENTIONS['nref']}"
            )
        self.nref = REFERENCE_CONVENTIONS["nref"][nref_species]
        self.nref_species = nref_species

        if mref_species not in REFERENCE_CONVENTIONS["mref"]:
            raise ValueError(
                f"Unexpected mref: {mref_species} (valid options: {REFERENCE_CONVENTIONS['mref']}"
            )
        self.mref = REFERENCE_CONVENTIONS["mref"][mref_species]
        self.mref_species = mref_species

        if vref not in REFERENCE_CONVENTIONS["vref"]:
            raise ValueError(
                f"Unexpected vref: {vref} (valid options: {REFERENCE_CONVENTIONS['vref']}"
            )
        self.vref = vref

        # Construct name of beta_ref dimension
        bref_type = str(bref).split("_")[1]
        beta_ref_name = f"beta_ref_{nref_species[0]}{tref_species[0]}_{bref_type}"
        self.beta_ref = getattr(ureg, beta_ref_name)

        self.qref = "elementary_charge"


NORMALISATION_CONVENTIONS = {
    "pyrokinetics": Convention("pyrokinetics"),
<<<<<<< HEAD
    "cgyro": Convention("cgyro", bref=ureg.bref_Bunit, rhoref=ureg.rhoref_unit),
    "gs2": Convention("gs2", vref=ureg.vref_most_probable, rhoref=ureg.rhoref_gs2),
    "gene": Convention("gene", lref=ureg.lref_major_radius, rhoref=ureg.rhoref_pyro),
    "imas": Convention("imas", vref=ureg.vref_most_probable, rhoref=ureg.rhoref_pyro),
    "tglf": Convention("tglf", bref=ureg.bref_Bunit, rhoref=ureg.rhoref_unit),
=======
    "cgyro": Convention("cgyro", bref=ureg.bref_Bunit),
    "gs2": Convention("gs2", vref=ureg.vref_most_probable),
    "gene": Convention("gene", lref=ureg.lref_major_radius),
    "imas": Convention("imas", vref=ureg.vref_most_probable),
>>>>>>> 148bae3b
}
"""Particular normalisation conventions"""


class SimulationNormalisation(Normalisation):
    """Holds the normalisations for a given simulation for all the
    known conventions.

    Has a current convention which sets what the short names refer to.

    Examples
    --------

        >>> norm = SimulationNormalisation("run001")
        >>> norm.set_bref(local_geometry)
        >>> norm.set_lref(local_geometry)
        >>> norm.set_kinetic_references(kinetics)
        >>> norm.lref      # Current convention's lref
        1 <Unit('lref_pyrokinetics_run001')>
        >>> norm.gs2.lref  # Specific convention's lref
        1 <Unit('lref_gs2_run001')>
        # Change the current default convention
        >>> norm.default_convention = "gkdb"
        >>> norm.gkdb.lref
        1 <Unit('lref_gkdb_run001')>

    """

    def __init__(
        self,
        name: str,
        convention: str = "pyrokinetics",
        registry: pint.UnitRegistry = ureg,
        geometry: Optional[LocalGeometry] = None,
        kinetics: Optional[Kinetics] = None,
        psi_n: Optional[float] = None,
    ):
        self.units = registry
        self.name = name
        # Physical context to convert simulations without physical
        # reference quantities
        self.context = pint.Context(name)

        # Create instances of each convention we know about
        self._conventions: Dict[str, ConventionNormalisation] = {
            name: ConventionNormalisation(convention, self)
            for name, convention in NORMALISATION_CONVENTIONS.items()
        }
        self.default_convention = convention

        # Gives us a nice attribute access for each convention, e.g. norms.gs2
        for name, convention in self._conventions.items():
            setattr(self, name, convention)

        if geometry:
            self.set_bref(geometry)
            self.set_lref(geometry)
            self.set_ref_ratios(geometry)
        if kinetics:
            self.set_kinetic_references(kinetics, psi_n)
        if geometry and kinetics:
            self.set_rhoref(geometry)

    def __deepcopy__(self, memodict):
        """Copy this instance."""

        # We have to be careful here, we don't want to copy
        # everything, because we need to make sure that units all use
        # the same global unit registry, or pint will break

        # This seems like a really bad way of achieving this, but hey,
        # it works

        new_object = SimulationNormalisation("COPY")
        new_object.name = self.name
        new_object.units = self.units
        new_object._conventions = copy.deepcopy(self._conventions)
        new_object.default_convention = self.default_convention.name

        # This is not clever, should be in ConventionNormalisation.__deepcopy__?
        for name, convention in self._conventions.items():
            new_object._conventions[name]._registry = self.units
            new_object._conventions[name].run_name = convention.run_name
            new_object._conventions[name].context = convention.context
            new_object._conventions[name].bref = convention.bref
            new_object._conventions[name].lref = convention.lref
            new_object._conventions[name].mref = convention.mref
            new_object._conventions[name].nref = convention.nref
            new_object._conventions[name].tref = convention.tref
            new_object._conventions[name].vref = convention.vref

            new_object._conventions[name]._update_system()
            setattr(new_object, name, new_object._conventions[name])

        new_object._system = self._system
        new_object._update_references()

        return new_object

    @property
    def default_convention(self):
        """Change the current convention that the short names refer to"""
        return self._current_convention

    @default_convention.setter
    def default_convention(self, convention):
        self._current_convention = self._conventions[convention]
        self._update_references()

    def _update_references(self):
        """Update all the short names to the current convention's
        actual units"""

        # We've updated some units, which means things like vref need
        # recalculating, so delete what we can from the cache.

        # WARNING: this relies on private details of the unit registry
        for key in list(self.units._cache.root_units.keys()):
            if self.name in key:
                del self.units._cache.root_units[key]

        self.bref = self._current_convention.bref
        self.lref = self._current_convention.lref
        self.mref = self._current_convention.mref
        self.nref = self._current_convention.nref
        self.qref = self._current_convention.qref
        self.tref = self._current_convention.tref
        self.vref = self._current_convention.vref
        self._system = self._current_convention._system

    @property
    def beta(self):
        r"""The magnetic :math:`\beta_N` is a dimensionless quantity defined by:

        .. math::
            \beta_N = \frac{2 \mu_0 n_{ref} T_{ref}}{B_{ref}^2}

        """
        return self._current_convention.beta

    def set_bref(self, local_geometry: LocalGeometry):
        """Set the magnetic field reference values for all the
        conventions from the local geometry

        FIXME: Can we take just the values we want?"""

        # Simulation units
        self.context.redefine(f"bref_Bunit = {local_geometry.bunit_over_b0} bref_B0")

        # Physical units
        bref_B0_sim = f"bref_B0_{self.name}"
        bref_Bunit_sim = f"bref_Bunit_{self.name}"
        self.units.define(f"{bref_B0_sim} = {local_geometry.B0} tesla")
        bunit = local_geometry.B0 * local_geometry.bunit_over_b0
        self.units.define(f"{bref_Bunit_sim} = {bunit} tesla")

        self.context.redefine(
            f"beta_ref_ee_Bunit = {local_geometry.bunit_over_b0}**2 beta_ref_ee_B0"
        )

        bref_B0_sim_unit = getattr(self.units, bref_B0_sim)
        self.context.add_transformation(
            "[bref]",
            bref_B0_sim,
            lambda ureg, x: x.to(ureg.bref_B0).m * bref_B0_sim_unit,
        )

        for convention in self._conventions.values():
            convention.set_bref()
        self._update_references()

    def set_lref(
        self,
        local_geometry: Optional[LocalGeometry] = None,
        minor_radius: Optional[float] = None,
        major_radius: Optional[float] = None,
    ):
        """Set the length reference values for all the conventions
        from the local geometry

        * TODO: Input checking
        * TODO: Error handling
        * TODO: Units on inputs
        """

        if local_geometry:
            minor_radius = local_geometry.a_minor
            aspect_ratio = local_geometry.Rmaj
        elif minor_radius and major_radius:
            aspect_ratio = major_radius / minor_radius
        else:
            aspect_ratio = 0.0

        # Simulation unit can be converted with this context
        if minor_radius is not None and aspect_ratio is not None:
            major_radius = aspect_ratio * minor_radius
        else:
            major_radius = 0.0

        self.context.redefine(f"lref_major_radius = {aspect_ratio} lref_minor_radius")

        # Physical units
        if minor_radius is not None:
            self.units.define(f"lref_minor_radius_{self.name} = {minor_radius} metres")

        if major_radius is not None:
            self.units.define(f"lref_major_radius_{self.name} = {major_radius} metres")

        for convention in self._conventions.values():
            convention.set_lref()
        self._update_references()

        self.context.add_transformation(
            "[lref]",
            self.pyrokinetics.lref,
            lambda ureg, x: x.to(ureg.lref_minor_radius).m * self.pyrokinetics.lref,
        )

    def set_rhoref(
        self,
        local_geometry: Optional[LocalGeometry] = None,
    ):
        """Set the gyroradius reference values for all the conventions
        from the local geometry and kinetics

        """
        if local_geometry:
            bunit_over_b0 = local_geometry.bunit_over_b0

        self.units.define(
            f"rhoref_pyro_{self.name} = vref_nrl_{self.name} / (bref_B0_{self.name} / mref_deuterium_{self.name})"
        )

        self.units.define(
            f"rhoref_gs2_{self.name} = (2 ** 0.5) * rhoref_pyro_{self.name}"
        )

        self.units.define(
            f"rhoref_unit_{self.name} = {bunit_over_b0}**-1 * rhoref_pyro_{self.name}"
        )

        # Update the individual convention normalisations
        for convention in self._conventions.values():
            convention.set_rhoref()

        self._update_references()

        self.context.add_transformation(
            "[rhoref]",
            self.pyrokinetics.rhoref,
            lambda ureg, x: x.to(ureg.rhoref_pyro).m * self.pyrokinetics.rhoref,
        )

    def set_ref_ratios(
        self,
        local_geometry: Optional[LocalGeometry] = None,
        aspect_ratio: Optional[float] = None,
    ):
        """Set the ratio of B0/Bunit and major_radius/minor_radius for normalised data

        * TODO: Input checking
        * TODO: Error handling
        * TODO: Units on inputs
        """

        # Simulation unit can be converted with this context
        if local_geometry:
            self.context.redefine(
                f"lref_major_radius = {local_geometry.Rmaj} lref_minor_radius"
            )

            self.context.redefine(
                f"bref_Bunit = {local_geometry.bunit_over_b0} bref_B0"
            )

            self.context.redefine(
                f"beta_ref_ee_Bunit = {local_geometry.bunit_over_b0}**2 beta_ref_ee_B0"
            )
<<<<<<< HEAD

            self.context.redefine(
                f"rhoref_unit ={local_geometry.bunit_over_b0}**-1 rhoref_pyro"
            )
=======
>>>>>>> 148bae3b
        elif aspect_ratio:
            self.context.redefine(
                f"lref_major_radius = {aspect_ratio} lref_minor_radius"
            )
        else:
            raise ValueError(
                "Need either LocalGeometry or aspect_ratio when setting reference ratios"
            )

        self._update_references()

    def set_kinetic_references(self, kinetics: Kinetics, psi_n: float):
        """Set the temperature, density, and mass reference values for
        all the conventions"""

        # Define physical units for each possible reference species
        for species in REFERENCE_CONVENTIONS["tref"]:
            tref = kinetics.species_data[species].get_temp(psi_n)
            self.units.define(f"tref_{species}_{self.name} = {tref}")

        for species in REFERENCE_CONVENTIONS["nref"]:
            nref = kinetics.species_data[species].get_dens(psi_n)
            self.units.define(f"nref_{species}_{self.name} = {nref}")

        for species in REFERENCE_CONVENTIONS["mref"]:
            mref = kinetics.species_data[species].get_mass()
            self.units.define(f"mref_{species}_{self.name} = {mref}")

        # We can also define physical vref now
        self.units.define(
            f"vref_nrl_{self.name} = (tref_electron_{self.name} / mref_deuterium_{self.name})**(0.5)"
        )
        self.units.define(
            f"vref_most_probable_{self.name} = (2 ** 0.5) * vref_nrl_{self.name}"
        )

        # Update the individual convention normalisations
        for convention in self._conventions.values():
            convention.set_kinetic_references()
        self._update_references()

        # Transformations between simulation and physical units
        self.context.add_transformation(
            "[tref]",
            self.pyrokinetics.tref,
            lambda ureg, x: x.to(ureg.tref_electron).m * self.pyrokinetics.tref,
        )
        self.context.add_transformation(
            "[nref]",
            self.pyrokinetics.nref,
            lambda ureg, x: x.to(ureg.nref_electron).m * self.pyrokinetics.nref,
        )

        # Transformations for mixed units because pint can't handle
        # them automatically.

        self.context.add_transformation(
            "[vref]",
            self.pyrokinetics.vref,
            lambda ureg, x: x.to(ureg.vref_nrl).m * self.pyrokinetics.vref,
        )


class ConventionNormalisation(Normalisation):
    """A concrete set of reference values/normalisations.

    You should call `set_lref`, `set_bref` and then
    `set_kinetic_references` (in that order) before attempting to use
    most of these units

    Parameters
    ----------
    run_name:
        Name of the specific simulation run
    convention:
        Object describing how particular reference values should be set
    registry:
        The pint registry to add these units to
    definitions:
        Dictionary of definitions for each reference value. If not
        given, the default set will be used

    """

    def __init__(
        self,
        convention: Convention,
        parent: SimulationNormalisation,
        definitions: Optional[Dict[str, Dict[str, str]]] = None,
    ):
        self.convention = convention
        self.name = convention.name
        self.run_name = parent.name
        self.context = parent.context

        self._registry = parent.units
        self._system = parent.units.get_system(
            f"{self.convention.name}_{self.run_name}"
        )

        self.bref = convention.bref
        self.lref = convention.lref
        self.mref = convention.mref
        self.nref = convention.nref
        self.qref = convention.qref
        self.tref = convention.tref
        self.vref = convention.vref
        self.beta_ref = convention.beta_ref

        self._update_system()

    def _update_system(self):
        self._system.base_units = {
            # Physical units
            "tesla": {str(self.bref): 1.0},
            "meter": {str(self.lref): 1.0},
            "gram": {str(self.mref): 1.0},
            "kelvin": {str(self.tref): 1.0},
            "second": {str(self.lref): 1.0, str(self.vref): -1.0},
            "ampere": {
                str(self.qref): 1.0,
                str(self.lref): -1.0,
                str(self.vref): 1.0,
            },
            # Simulation units
            "bref_B0": {str(self.bref): 1.0},
            "lref_minor_radius": {str(self.lref): 1.0},
            "mref_deuterium": {str(self.mref): 1.0},
            "nref_electron": {str(self.nref): 1.0},
            "tref_electron": {str(self.tref): 1.0},
            "vref_nrl": {str(self.vref): 1.0},
<<<<<<< HEAD
            "rhoref_pyro": {str(self.rhoref): 1.0},
=======
>>>>>>> 148bae3b
            "beta_ref_ee_B0": {str(self.beta_ref): 1.0},
        }

    @property
    def references(self):
        return {
            "bref": self.bref,
            "lref": self.lref,
            "mref": self.mref,
            "nref": self.nref,
            "qref": self.qref,
            "tref": self.tref,
            "vref": self.vref,
            "rhoref": self.rhoref,
        }

    @property
    def beta(self):
        """Returns the magnetic beta if all the reference quantites
        are set, otherwise zero

        """
        try:
            return (
                2 * self._registry.mu0 * self.nref * self.tref / (self.bref**2)
            ).to_base_units(self) * self.beta_ref
        except pint.DimensionalityError:
            # We get a dimensionality error if we've not set
            # nref/tref/bref, so we can't compute the beta.
            return 0.0 * self._registry.dimensionless

    def set_bref(self):
        """Set the reference magnetic field to the physical value"""
        self.bref = getattr(self._registry, f"{self.convention.bref}_{self.run_name}")
        self._update_system()

    def set_lref(self):
        """Set the reference length to the physical value"""
        self.lref = getattr(self._registry, f"{self.convention.lref}_{self.run_name}")
        self._update_system()

    def set_kinetic_references(self):
        """Set the reference temperature, density, mass, velocity to the physical value"""
        self.tref = getattr(self._registry, f"{self.convention.tref}_{self.run_name}")
        self.mref = getattr(self._registry, f"{self.convention.mref}_{self.run_name}")
        self.nref = getattr(self._registry, f"{self.convention.nref}_{self.run_name}")
        self.vref = getattr(self._registry, f"{self.convention.vref}_{self.run_name}")
<<<<<<< HEAD
        self._update_system()

    def set_rhoref(self):
        self.rhoref = getattr(
            self._registry, f"{self.convention.rhoref}_{self.run_name}"
        )

=======
>>>>>>> 148bae3b
        self._update_system()


def convert_dict(data: Dict, norm: ConventionNormalisation) -> Dict:
    """Copy data into a new dict, converting any quantities to other normalisation"""

    new_data = {}
    for key, value in data.items():
        if isinstance(value, norm._registry.Quantity):
            try:
                value = value.to(norm).magnitude
            except (PyroNormalisationError, pint.DimensionalityError) as err:
                raise ValueError(
                    f"Couldn't convert '{key}' ({value}) to {norm.name} normalisation. "
                    "This is probably because it did not contain physical reference values. "
                    "To fix this, please add a geometry and/or kinetic file to your "
                    "`Pyro` object."
                ) from err

        new_data[key] = value

    return new_data<|MERGE_RESOLUTION|>--- conflicted
+++ resolved
@@ -44,12 +44,13 @@
 We define a "convention" to be a set of simulation units. These are:
 
 - ``bref``: magnetic field
-- ``lref``: length
+- ``lref``: Equilibrium length
 - ``mref``: mass
 - ``nref``: density
 - ``qref``: charge
 - ``tref``: temperature
 - ``vref``: velocity
+- ``rhoref``: gyroradius
 
 For example, the GS2 convention has an ``lref`` of
 ``lref_minor_radius``, and a ``vref`` of ``vref_most_probable``; while
@@ -141,6 +142,7 @@
     # For discussion of different v_thermal conventions, see:
     # https://docs.plasmapy.org/en/stable/api/plasmapy.formulary.speeds.thermal_speed.html#thermal-speed-notes
     "vref": [ureg.vref_nrl, ureg.vref_most_probable],
+    "rhoref": [ureg.rhoref_pyro, ureg.rhoref_unit, ureg.rhoref_gs2],
     "bref": [ureg.bref_B0, ureg.bref_Bunit],
     # TODO: handle main_ion convention
     "mref": {"deuterium": ureg.mref_deuterium, "electron": ureg.mref_electron},
@@ -167,6 +169,8 @@
         The species to normalise masses to
     vref_multiplier:
         Velocity multiplier
+    rhoref_multiplier:
+       gyroradius multiplier
     lref_type:
         What to normalise length scales to
     bref_type:
@@ -181,6 +185,7 @@
         nref_species: str = "electron",
         mref_species: str = "deuterium",
         vref: ureg.Unit = ureg.vref_nrl,
+        rhoref: ureg.Unit = ureg.rhoref_pyro,
         lref: ureg.Unit = ureg.lref_minor_radius,
         bref: ureg.Unit = ureg.bref_B0,
     ):
@@ -225,28 +230,27 @@
             )
         self.vref = vref
 
+        if rhoref not in REFERENCE_CONVENTIONS["rhoref"]:
+            raise ValueError(
+                f"Unexpected rhoref: {rhoref} (valid options: {REFERENCE_CONVENTIONS['rhoref']}"
+            )
+        self.rhoref = rhoref
+
         # Construct name of beta_ref dimension
         bref_type = str(bref).split("_")[1]
         beta_ref_name = f"beta_ref_{nref_species[0]}{tref_species[0]}_{bref_type}"
         self.beta_ref = getattr(ureg, beta_ref_name)
 
-        self.qref = "elementary_charge"
+        self.qref = ureg.elementary_charge
 
 
 NORMALISATION_CONVENTIONS = {
     "pyrokinetics": Convention("pyrokinetics"),
-<<<<<<< HEAD
     "cgyro": Convention("cgyro", bref=ureg.bref_Bunit, rhoref=ureg.rhoref_unit),
     "gs2": Convention("gs2", vref=ureg.vref_most_probable, rhoref=ureg.rhoref_gs2),
     "gene": Convention("gene", lref=ureg.lref_major_radius, rhoref=ureg.rhoref_pyro),
     "imas": Convention("imas", vref=ureg.vref_most_probable, rhoref=ureg.rhoref_pyro),
     "tglf": Convention("tglf", bref=ureg.bref_Bunit, rhoref=ureg.rhoref_unit),
-=======
-    "cgyro": Convention("cgyro", bref=ureg.bref_Bunit),
-    "gs2": Convention("gs2", vref=ureg.vref_most_probable),
-    "gene": Convention("gene", lref=ureg.lref_major_radius),
-    "imas": Convention("imas", vref=ureg.vref_most_probable),
->>>>>>> 148bae3b
 }
 """Particular normalisation conventions"""
 
@@ -337,6 +341,7 @@
             new_object._conventions[name].nref = convention.nref
             new_object._conventions[name].tref = convention.tref
             new_object._conventions[name].vref = convention.vref
+            new_object._conventions[name].rhoref = convention.rhoref
 
             new_object._conventions[name]._update_system()
             setattr(new_object, name, new_object._conventions[name])
@@ -375,6 +380,8 @@
         self.qref = self._current_convention.qref
         self.tref = self._current_convention.tref
         self.vref = self._current_convention.vref
+        self.rhoref = self._current_convention.rhoref
+
         self._system = self._current_convention._system
 
     @property
@@ -525,13 +532,10 @@
             self.context.redefine(
                 f"beta_ref_ee_Bunit = {local_geometry.bunit_over_b0}**2 beta_ref_ee_B0"
             )
-<<<<<<< HEAD
 
             self.context.redefine(
                 f"rhoref_unit ={local_geometry.bunit_over_b0}**-1 rhoref_pyro"
             )
-=======
->>>>>>> 148bae3b
         elif aspect_ratio:
             self.context.redefine(
                 f"lref_major_radius = {aspect_ratio} lref_minor_radius"
@@ -639,6 +643,8 @@
         self.qref = convention.qref
         self.tref = convention.tref
         self.vref = convention.vref
+        self.rhoref = convention.rhoref
+
         self.beta_ref = convention.beta_ref
 
         self._update_system()
@@ -663,10 +669,7 @@
             "nref_electron": {str(self.nref): 1.0},
             "tref_electron": {str(self.tref): 1.0},
             "vref_nrl": {str(self.vref): 1.0},
-<<<<<<< HEAD
             "rhoref_pyro": {str(self.rhoref): 1.0},
-=======
->>>>>>> 148bae3b
             "beta_ref_ee_B0": {str(self.beta_ref): 1.0},
         }
 
@@ -714,7 +717,6 @@
         self.mref = getattr(self._registry, f"{self.convention.mref}_{self.run_name}")
         self.nref = getattr(self._registry, f"{self.convention.nref}_{self.run_name}")
         self.vref = getattr(self._registry, f"{self.convention.vref}_{self.run_name}")
-<<<<<<< HEAD
         self._update_system()
 
     def set_rhoref(self):
@@ -722,8 +724,6 @@
             self._registry, f"{self.convention.rhoref}_{self.run_name}"
         )
 
-=======
->>>>>>> 148bae3b
         self._update_system()
 
 
