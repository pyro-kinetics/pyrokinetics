<<<<<<< HEAD
from .cgyro import GKInputCGYRO, GKOutputReaderCGYRO  # noqa
from .gene import GKInputGENE, GKOutputReaderGENE  # noqa
from .gs2 import GKInputGS2, GKOutputReaderGS2  # noqa
from .tglf import GKInputTGLF, GKOutputReaderTGLF  # noqa
from .gk_input import GKInput, gk_inputs
from .gk_output import GKOutput, supported_gk_output_types  # noqa
=======
from platform import python_version_tuple

from .GKInput import GKInput, gk_inputs
from .GKInputGS2 import GKInputGS2
from .GKInputCGYRO import GKInputCGYRO
from .GKInputGENE import GKInputGENE
from .GKInputTGLF import GKInputTGLF
>>>>>>> 7eee96ed

gk_inputs["GS2"] = GKInputGS2
gk_inputs["CGYRO"] = GKInputCGYRO
gk_inputs["GENE"] = GKInputGENE
gk_inputs["TGLF"] = GKInputTGLF

<<<<<<< HEAD
=======
from .gk_output import GKOutput, supported_gk_output_types  # noqa
from .GKOutputReaderGS2 import GKOutputReaderGS2  # noqa
from .GKOutputReaderCGYRO import GKOutputReaderCGYRO  # noqa
from .GKOutputReaderGENE import GKOutputReaderGENE  # noqa
from .GKOutputReaderTGLF import GKOutputReaderTGLF  # noqa

# Only import IDS if Python version is greater than 3.9
if tuple(int(x) for x in python_version_tuple()[:2]) >= (3, 9):
    from .GKOutputReaderIDS import GKOutputReaderIDS  # noqa

>>>>>>> 7eee96ed
__all__ = ["GKInput", "gk_inputs", "GKOutput", "supported_gk_output_types"]<|MERGE_RESOLUTION|>--- conflicted
+++ resolved
@@ -1,36 +1,19 @@
-<<<<<<< HEAD
+from platform import python_version_tuple
+
 from .cgyro import GKInputCGYRO, GKOutputReaderCGYRO  # noqa
 from .gene import GKInputGENE, GKOutputReaderGENE  # noqa
 from .gs2 import GKInputGS2, GKOutputReaderGS2  # noqa
 from .tglf import GKInputTGLF, GKOutputReaderTGLF  # noqa
 from .gk_input import GKInput, gk_inputs
 from .gk_output import GKOutput, supported_gk_output_types  # noqa
-=======
-from platform import python_version_tuple
 
-from .GKInput import GKInput, gk_inputs
-from .GKInputGS2 import GKInputGS2
-from .GKInputCGYRO import GKInputCGYRO
-from .GKInputGENE import GKInputGENE
-from .GKInputTGLF import GKInputTGLF
->>>>>>> 7eee96ed
+# Only import IDS if Python version is greater than 3.9
+if tuple(int(x) for x in python_version_tuple()[:2]) >= (3, 9):
+    from .GKOutputReaderIDS import GKOutputReaderIDS  # noqa
 
 gk_inputs["GS2"] = GKInputGS2
 gk_inputs["CGYRO"] = GKInputCGYRO
 gk_inputs["GENE"] = GKInputGENE
 gk_inputs["TGLF"] = GKInputTGLF
 
-<<<<<<< HEAD
-=======
-from .gk_output import GKOutput, supported_gk_output_types  # noqa
-from .GKOutputReaderGS2 import GKOutputReaderGS2  # noqa
-from .GKOutputReaderCGYRO import GKOutputReaderCGYRO  # noqa
-from .GKOutputReaderGENE import GKOutputReaderGENE  # noqa
-from .GKOutputReaderTGLF import GKOutputReaderTGLF  # noqa
-
-# Only import IDS if Python version is greater than 3.9
-if tuple(int(x) for x in python_version_tuple()[:2]) >= (3, 9):
-    from .GKOutputReaderIDS import GKOutputReaderIDS  # noqa
-
->>>>>>> 7eee96ed
 __all__ = ["GKInput", "gk_inputs", "GKOutput", "supported_gk_output_types"]