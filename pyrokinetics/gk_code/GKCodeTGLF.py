--- conflicted
+++ resolved
@@ -87,26 +87,7 @@
         # Load Species
         self.load_local_species(pyro, tglf)
 
-<<<<<<< HEAD
         self.load_numerics(pyro, tglf)
-=======
-        # Need species to set up beta_prime
-        beta_prime_scale = TGLF.get("BETA_STAR_SCALE", 1.0)
-
-        if pyro.local_geometry_type == "Miller":
-            if pyro.local_geometry.B0 is not None:
-                pyro.local_geometry.beta_prime = (
-                    -pyro.local_species.a_lp
-                    / pyro.local_geometry.B0**2
-                    * beta_prime_scale
-                )
-            else:
-                pyro.local_geometry.beta_prime = 0.0
-        else:
-            raise NotImplementedError
-
-        self.load_numerics(pyro, TGLF)
->>>>>>> 021094d2
 
     def write(self, pyro, file_name, directory="."):
         """
@@ -136,13 +117,8 @@
             for key, val in pyro_tglf_miller.items():
                 tglf_input[val] = miller[key]
 
-<<<<<<< HEAD
             tglf_input["S_DELTA_LOC"] = miller.s_delta * np.sqrt(1 - miller.delta ** 2)
             tglf_input["Q_PRIME_LOC"] = miller.shat * (miller.q / miller.rho) ** 2
-=======
-            TGLF_input["S_DELTA_LOC"] = miller.s_delta * np.sqrt(1 - miller.delta**2)
-            TGLF_input["Q_PRIME_LOC"] = miller.shat * (miller.q / miller.rho) ** 2
->>>>>>> 021094d2
 
         else:
             raise NotImplementedError
@@ -290,13 +266,8 @@
         for key, val in pyro_tglf_miller.items():
             miller[key] = tglf[val]
 
-<<<<<<< HEAD
         miller.s_delta = tglf["S_DELTA_LOC"] / np.sqrt(1 - miller.delta ** 2)
         miller.shat = tglf["Q_PRIME_LOC"] / (miller.rho / miller.q) ** 2
-=======
-        miller.s_delta = TGLF["S_DELTA_LOC"] / np.sqrt(1 - miller.delta**2)
-        miller.shat = TGLF["Q_PRIME_LOC"] / (miller.rho / miller.q) ** 2
->>>>>>> 021094d2
 
         beta = tglf["BETAE"]
         miller.bunit_over_b0 = miller.get_bunit_over_b0()
