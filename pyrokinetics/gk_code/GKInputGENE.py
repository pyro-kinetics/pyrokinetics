import copy
import f90nml
import numpy as np
import pint
from cleverdict import CleverDict
from typing import Dict, Any, Optional
from ..typing import PathLike
from ..constants import pi, electron_mass, deuterium_mass
from ..local_species import LocalSpecies
from ..local_geometry import (
    LocalGeometry,
    LocalGeometryMiller,
    LocalGeometryMillerTurnbull,
    default_miller_turnbull_inputs,
    default_miller_inputs,
)
from ..numerics import Numerics
from ..normalisation import ureg, SimulationNormalisation as Normalisation, convert_dict
from ..templates import gk_templates
from .GKInput import GKInput
import warnings


class GKInputGENE(GKInput):
    """
    Class that can read GENE input files, and produce
    Numerics, LocalSpecies, and LocalGeometry objects
    """

    code_name = "GENE"
    default_file_name = "input.gene"
    norm_convention = "gene"

    pyro_gene_miller = {
        "q": ["geometry", "q0"],
        "kappa": ["geometry", "kappa"],
        "s_kappa": ["geometry", "s_kappa"],
        "delta": ["geometry", "delta"],
        "s_delta": ["geometry", "s_delta"],
        "shat": ["geometry", "shat"],
        "shift": ["geometry", "drr"],
    }

    pyro_gene_miller_default = {
        "q": None,
        "kappa": 1.0,
        "s_kappa": 0.0,
        "delta": 0.0,
        "s_delta": 0.0,
        "shat": 0.0,
        "shift": 0.0,
    }

    pyro_gene_miller_turnbull = {
        "q": ["geometry", "q0"],
        "kappa": ["geometry", "kappa"],
        "s_kappa": ["geometry", "s_kappa"],
        "delta": ["geometry", "delta"],
        "s_delta": ["geometry", "s_delta"],
        "zeta": ["geometry", "zeta"],
        "s_zeta": ["geometry", "s_zeta"],
        "shat": ["geometry", "shat"],
        "shift": ["geometry", "drr"],
    }

    pyro_gene_miller_turnbull_default = {
        "q": None,
        "kappa": 1.0,
        "s_kappa": 0.0,
        "delta": 0.0,
        "s_delta": 0.0,
        "zeta": 0.0,
        "s_zeta": 0.0,
        "shat": 0.0,
        "shift": 0.0,
    }

    pyro_gene_circular = {
        "q": ["geometry", "q0"],
        "shat": ["geometry", "shat"],
    }

    pyro_gene_circular_default = {
        "q": None,
        "shat": 0.0,
    }

    pyro_gene_species = {
        "mass": "mass",
        "z": "charge",
        "dens": "dens",
        "temp": "temp",
        "inverse_lt": "omt",
        "inverse_ln": "omn",
    }

    def read(self, filename: PathLike) -> Dict[str, Any]:
        """
        Reads GENE input file into a dictionary
        Uses default read, which assumes input is a Fortran90 namelist
        """
        return super().read(filename)

    def read_str(self, input_string: str) -> Dict[str, Any]:
        """
        Reads GENE input file given as string
        Uses default read_str, which assumes input is a Fortran90 namelist
        """
        return super().read_str(input_string)

    def verify(self, filename: PathLike):
        """
        Ensure this file is a valid gene input file, and that it contains sufficient
        info for Pyrokinetics to work with
        """
        expected_keys = ["general", "geometry", "box"]
        if not self.verify_expected_keys(filename, expected_keys):
            raise ValueError(f"Unable to verify {filename} as GENE file")

    def write(self, filename: PathLike, float_format: str = "", local_norm=None):
        """
        Write self.data to a gyrokinetics input file.
        Uses default write, which writes to a Fortan90 namelist
        """

        if local_norm is None:
            local_norm = Normalisation("write")
            aspect_ratio = (
                self.data["geometry"]["major_r"] / self.data["geometry"]["minor_r"]
            )
            local_norm.set_ref_ratios(aspect_ratio=aspect_ratio)

        for name, namelist in self.data.items():
            self.data[name] = convert_dict(namelist, local_norm.gene)

        super().write(filename, float_format=float_format)

    def is_nonlinear(self) -> bool:
        return bool(self.data["general"].get("nonlinear", False))

    def add_flags(self, flags) -> None:
        """
        Add extra flags to GENE input file
        Uses default, which assumes a Fortan90 namelist
        """
        super().add_flags(flags)

    def get_local_geometry(self) -> LocalGeometry:
        """
        Returns local geometry. Delegates to more specific functions
        """
        geometry_type = self.data["geometry"]["magn_geometry"]
        if geometry_type == "miller":
            if self.data.get("zeta", 0.0) != 0.0 or self.data.get("zeta", 0.0):
                return self.get_local_geometry_miller_turnbull()
            else:
                return self.get_local_geometry_miller()
        elif geometry_type == "circular":
            return self.get_local_geometry_circular()
        else:
            raise NotImplementedError(
                f"LocalGeometry type {geometry_type} not implemented for GENE"
            )

    def get_local_geometry_miller(self) -> LocalGeometryMiller:
        """
        Load Miller object from GENE file
        """
        miller_data = default_miller_inputs()

        for (pyro_key, (gene_param, gene_key)), gene_default in zip(
            self.pyro_gene_miller.items(), self.pyro_gene_miller_default.values()
        ):
            miller_data[pyro_key] = self.data[gene_param].get(gene_key, gene_default)

        # TODO Need to handle case where minor_r not defined
        miller_data["Rmaj"] = self.data["geometry"].get("major_r", 1.0) / self.data[
            "geometry"
        ].get("minor_r", 1.0)
        miller_data["rho"] = (
            self.data["geometry"].get("trpeps", 0.0) * miller_data["Rmaj"]
        )

        # must construct using from_gk_data as we cannot determine bunit_over_b0 here
        miller = LocalGeometryMiller.from_gk_data(miller_data)

        # Assume pref*8pi*1e-7 = 1.0
        # FIXME Should not be modifying miller after creation
        ne_norm, Te_norm = self.get_ne_te_normalisation()
        beta = self.data["general"]["beta"] * ne_norm * Te_norm
        if beta != 0.0:
            miller.B0 = np.sqrt(1.0 / beta)
        else:
            miller.B0 = None

        miller.beta_prime = -self.data["geometry"].get("amhd", 0.0) / (
            miller.q**2 * miller.Rmaj
        )

        dpdx = self.data["geometry"].get("dpdx_pm", -2)

        if dpdx != -2 and dpdx != -miller.beta_prime:
            if dpdx == -1:
                local_species = self.get_local_species()
<<<<<<< HEAD
                beta_prime_ratio = -miller.beta_prime / (local_species.a_lp * beta)
=======
                beta_prime_ratio = -miller.beta_prime / (
                    local_species.inverse_lp * beta
                )
>>>>>>> 148bae3b
                if not np.isclose(beta_prime_ratio, 1.0):
                    warnings.warn(
                        "GENE dpdx_pm not set consistently with amhd - drifts may not behave as expected"
                    )
            else:
                warnings.warn(
                    "GENE dpdx_pm not set consistently with amhd - drifts may not behave as expected"
                )

        return miller

    def get_local_geometry_miller_turnbull(self) -> LocalGeometryMillerTurnbull:
        """
        Load Miller object from GENE file
        """
        miller_data = default_miller_turnbull_inputs()

        for (pyro_key, (gene_param, gene_key)), gene_default in zip(
            self.pyro_gene_miller_turnbull.items(),
            self.pyro_gene_miller_turnbull_default.values(),
        ):
            miller_data[pyro_key] = self.data[gene_param].get(gene_key, gene_default)

        # TODO Need to handle case where minor_r not defined
        miller_data["Rmaj"] = self.data["geometry"].get("major_r", 1.0) / self.data[
            "geometry"
        ].get("minor_r", 1.0)
        miller_data["rho"] = (
            self.data["geometry"].get("trpeps", 0.0) * miller_data["Rmaj"]
        )

        # must construct using from_gk_data as we cannot determine bunit_over_b0 here
        miller = LocalGeometryMillerTurnbull.from_gk_data(miller_data)

        # Assume pref*8pi*1e-7 = 1.0
        # FIXME Should not be modifying miller after creation
        ne_norm, Te_norm = self.get_ne_te_normalisation()
        beta = self.data["general"]["beta"] * ne_norm * Te_norm
        if beta != 0.0:
            miller.B0 = np.sqrt(1.0 / beta)
        else:
            miller.B0 = None

        miller.beta_prime = -self.data["geometry"].get("amhd", 0.0) / (
            miller.q**2 * miller.Rmaj
        )

        return miller

    # Treating circular as a special case of miller
    def get_local_geometry_circular(self) -> LocalGeometryMillerTurnbull:
        """
        Load Circular object from GENE file
        """
        circular_data = default_miller_turnbull_inputs()

        for pyro_key, (gene_param, gene_key) in self.pyro_gene_circular.items():
            circular_data[pyro_key] = self.data[gene_param][gene_key]
        circular_data["local_geometry"] = "Miller"

        circular_data["Rmaj"] = self.data["geometry"].get("major_r", 1.0) / self.data[
            "geometry"
        ].get("minor_r", 1.0)
        circular_data["rho"] = (
            self.data["geometry"].get("trpeps", 0.0) * circular_data["Rmaj"]
        )

        circular = LocalGeometryMillerTurnbull.from_gk_data(circular_data)

        ne_norm, Te_norm = self.get_ne_te_normalisation()
        beta = self.data["general"]["beta"] * ne_norm * Te_norm
        if beta != 0.0:
            circular.B0 = np.sqrt(1.0 / beta)
        else:
            circular.B0 = None

        return circular

    def get_local_species(self):
        """
        Load LocalSpecies object from GENE file
        """
        local_species = LocalSpecies()
        ion_count = 0

        if "minor_r" in self.data["geometry"]:
            lref = self.data["geometry"]["minor_r"] * ureg.lref_minor_radius
        else:
            lref = self.data["geometry"].get("major_R", 1.0) * ureg.lref_major_radius

        gene_nu_ei = self.data["general"]["coll"] / lref.m

        ne_norm, Te_norm = self.get_ne_te_normalisation()

        # Load each species into a dictionary
        for i_sp in range(self.data["box"]["n_spec"]):
            species_data = CleverDict()

            try:
                gene_data = self.data["species"][i_sp]
            except TypeError:
                # Case when only 1 species
                gene_data = self.data["species"]

            for pyro_key, gene_key in self.pyro_gene_species.items():
                species_data[pyro_key] = gene_data[gene_key]

            # Always force to Rmaj norm and then re-normalise to pyro after
            species_data["inverse_lt"] = gene_data["omt"] / lref
            species_data["inverse_ln"] = gene_data["omn"] / lref
            species_data["vel"] = 0.0 * ureg.vref_nrl
            species_data["inverse_lv"] = 0.0 / lref

            if species_data.z == -1:
                name = "electron"
                species_data.nu = (
                    gene_nu_ei * 4 * (deuterium_mass / electron_mass) ** 0.5
                ) * (ureg.vref_nrl / lref)
            else:
                ion_count += 1
                name = f"ion{ion_count}"
                species_data.nu = None

            species_data.name = name

            # normalisations
            species_data.dens *= ureg.nref_electron / ne_norm
            species_data.mass *= ureg.mref_deuterium
            species_data.temp *= ureg.tref_electron / Te_norm
            species_data.z *= ureg.elementary_charge

            # Add individual species data to dictionary of species
            local_species.add_species(name=name, species_data=species_data)

        nu_ee = local_species.electron.nu
        te = local_species.electron.temp
        ne = local_species.electron.dens
        me = local_species.electron.mass

        for ion in range(ion_count):
            key = f"ion{ion + 1}"

            nion = local_species[key]["dens"]
            tion = local_species[key]["temp"]
            mion = local_species[key]["mass"]
            zion = local_species[key]["z"]
            # Not exact at log(Lambda) does change but pretty close...
            local_species[key]["nu"] = (
                nu_ee
                * (zion**4 * nion / tion**1.5 / mion**0.5)
                / (ne / te**1.5 / me**0.5)
            ).m * nu_ee.units

        local_species.zeff = (
            self.data["general"].get("zeff", 1.0) * ureg.elementary_charge
        )

        # Normalise to pyrokinetics normalisations and calculate total pressure gradient
        local_species.normalise()

        return local_species

    def get_numerics(self) -> Numerics:
        """Gather numerical info (grid spacing, time steps, etc)"""

        numerics_data = dict()

        # Set number of fields
        numerics_data["phi"] = True

        numerics_data["apar"] = bool(self.data["general"].get("beta", 0))
        numerics_data["bpar"] = bool(self.data["general"].get("bpar", 0))

        numerics_data["delta_time"] = self.data["general"].get("dt_max", 0.01)
        numerics_data["max_time"] = self.data["general"].get("simtimelim", 500.0)

        try:
            numerics_data["theta0"] = -self.data["box"]["kx_center"] / (
                self.data["box"]["kymin"] * self.data["geometry"]["shat"]
            )
        except KeyError:
            numerics_data["theta0"] = 0.0

        numerics_data["nky"] = self.data["box"]["nky0"]
        numerics_data["ky"] = self.data["box"]["kymin"]

        # Set to zero if box.lx not present
        numerics_data["kx"] = 2 * pi / self.data["box"].get("lx", np.inf)

        # Velocity grid

        numerics_data["ntheta"] = self.data["box"].get("nz0", 24)
        numerics_data["nenergy"] = self.data["box"].get("nv0", 16) // 2
        numerics_data["npitch"] = self.data["box"].get("nw0", 16)

        numerics_data["nonlinear"] = bool(self.data["general"].get("nonlinear", False))

        if numerics_data["nonlinear"]:
            numerics_data["nkx"] = self.data["box"]["nx0"]
            numerics_data["nperiod"] = 1
        else:
            numerics_data["nkx"] = 1
            numerics_data["nperiod"] = self.data["box"]["nx0"] - 1

        ne_norm, Te_norm = self.get_ne_te_normalisation()
        numerics_data["beta"] = (
            self.data["general"]["beta"] * ureg.beta_ref_ee_B0 * ne_norm * Te_norm
        )

        return Numerics(**numerics_data)

    def set(
        self,
        local_geometry: LocalGeometry,
        local_species: LocalSpecies,
        numerics: Numerics,
        local_norm: Normalisation = None,
        template_file: Optional[PathLike] = None,
        **kwargs,
    ):
        """
        Set self.data using LocalGeometry, LocalSpecies, and Numerics.
        These may be obtained via another GKInput file, or from Equilibrium/Kinetics
        objects.
        """
        # If self.data is not already populated, fill in defaults from a given
        # template file. If this is not provided by the user, fall back to the
        # default.
        if self.data is None:
            if template_file is None:
                template_file = gk_templates["GENE"]
            self.read(template_file)

        if local_norm is None:
            local_norm = Normalisation("set")

        # Geometry data
        if isinstance(local_geometry, LocalGeometryMillerTurnbull):
            eq_type = "MillerTurnbull"
        elif isinstance(local_geometry, LocalGeometryMiller):
            eq_type = "Miller"
        else:
            raise NotImplementedError(
                f"Writing LocalGeometry type {local_geometry.__class__.__name__} "
                "for GENE not yet supported"
            )

        self.data["geometry"]["magn_geometry"] = "miller"

        if eq_type == "MillerTurnbull":
            for pyro_key, (
                gene_param,
                gene_key,
            ) in self.pyro_gene_miller_turnbull.items():
                self.data[gene_param][gene_key] = local_geometry[pyro_key]
        elif eq_type == "Miller":
            for pyro_key, (gene_param, gene_key) in self.pyro_gene_miller.items():
                self.data[gene_param][gene_key] = local_geometry[pyro_key]

        self.data["geometry"]["amhd"] = (
            -(local_geometry.q**2) * local_geometry.Rmaj * local_geometry.beta_prime
        )
        self.data["geometry"]["dpdx_pm"] = -2

        self.data["geometry"]["trpeps"] = local_geometry.rho / local_geometry.Rmaj
        self.data["geometry"]["minor_r"] = 1.0
        self.data["geometry"]["major_r"] = local_geometry.Rmaj

        # Set GENE normalisation dependant on the value of minor_r
        if local_norm:
            if self.data["geometry"].get("major_r", 1.0) == 1.0:
                try:
                    local_norm.gene.lref = getattr(
                        local_norm.units, f"lref_major_radius_{local_norm.name}"
                    )
                except pint.errors.UndefinedUnitError:
                    local_norm.gene.lref = getattr(
                        local_norm.units, "lref_major_radius"
                    )
            elif self.data["geometry"]["minor_r"] == 1.0:
                try:
                    local_norm.gene.lref = getattr(
                        local_norm.units, f"lref_minor_radius_{local_norm.name}"
                    )
                except pint.errors.UndefinedUnitError:
                    local_norm.gene.lref = getattr(
                        local_norm.units, "lref_minor_radius"
                    )
            else:
                raise ValueError(
                    f'Only Lref = R_major or a_minor supported in GENE, {self.data["geometry"]["minor_r"]} {self.data["geometry"]["major_r"]}'
                )

        # Kinetic data
        self.data["box"]["n_spec"] = local_species.nspec

        for iSp, name in enumerate(local_species.names):
            try:
                single_species = self.data["species"][iSp]
            except IndexError:
                if f90nml.__version__ < "1.4":
                    self.data["species"].append(copy.copy(self.data["species"][0]))
                    single_species = self.data["species"][iSp]
                else:
                    # FIXME f90nml v1.4+ uses 'Cogroups' for Namelist groups sharing
                    # a common key. As of version 1.4.2, Cogroup derives from
                    # 'list', but does not implement all methods, so confusingly it
                    # allows calls to 'append', but then doesn't do anything!
                    # Currently working around this in a horribly inefficient
                    # manner, by deconstructing the entire Namelist to a dict, using
                    # secret cogroup names directly, and rebundling the Namelist.
                    # There must be a better way!
                    d = self.data.todict()
                    copied = copy.deepcopy(d["_grp_species_0"])
                    copied["name"] = None
                    d[f"_grp_species_{iSp}"] = copied
                    self.data = f90nml.Namelist(d)
                    single_species = self.data["species"][iSp]

            if name == "electron":
                single_species["name"] = "electron"
            else:
                single_species["name"] = "ion"

            # TODO Currently forcing GENE to use default pyro. Should check local_norm first
            for key, val in self.pyro_gene_species.items():
                single_species[val] = local_species[name][key].to(
                    local_norm.pyrokinetics
                )

        self.data["general"]["zeff"] = local_species.zeff

        beta_ref = local_norm.gene.beta if local_norm else 0.0
        self.data["general"]["beta"] = (
            numerics.beta if numerics.beta is not None else beta_ref
        )

        self.data["general"]["coll"] = local_species.electron.nu / (
            4 * np.sqrt(deuterium_mass / electron_mass)
        )

        # Numerics
        if numerics.bpar and not numerics.apar:
            raise ValueError("Can't have bpar without apar in GENE")

        self.data["general"]["bpar"] = numerics.bpar

        # FIXME breaks a roundtrip when doing electrostatic simulations
        # FIXME can't really fix this due to GENE set up...
        if not numerics.apar:
            self.data["general"]["beta"] = 0.0

        self.data["general"]["dt_max"] = numerics.delta_time
        self.data["general"]["simtimelim"] = numerics.max_time

        if numerics["nonlinear"]:
            # TODO Currently forces NL sims to have nperiod = 1
            self.data["general"]["nonlinear"] = True
            self.data["box"]["nky0"] = numerics["nky"]
            self.data["box"]["nx0"] = numerics["nkx"]
        else:
            self.data["general"]["nonlinear"] = False

        self.data["box"]["nky0"] = numerics.nky
        self.data["box"]["kymin"] = numerics.ky

        self.data["box"]["kx_center"] = (
            -1 * numerics.theta0 * numerics.ky * local_geometry.shat
        )

        if numerics.kx != 0.0:
            self.data["box"]["lx"] = 2 * pi / numerics.kx

        self.data["box"]["nz0"] = numerics.ntheta
        self.data["box"]["nv0"] = 2 * numerics.nenergy
        self.data["box"]["nw0"] = numerics.npitch

        if not local_norm:
            return

        for name, namelist in self.data.items():
            self.data[name] = convert_dict(namelist, local_norm.gene)

    def get_ne_te_normalisation(self):
        adiabatic_electrons = True
        # Get electron temp and density to normalise input
        for i_sp in range(self.data["box"]["n_spec"]):
            if self.data["species"][i_sp]["charge"] == -1:
                ne = self.data["species"][i_sp]["dens"]
                Te = self.data["species"][i_sp]["temp"]
                adiabatic_electrons = False

        if adiabatic_electrons:
            ne = 0.0
            for i_sp in range(self.data["box"]["n_spec"]):
                ne += (
                    self.data["species"][i_sp]["dens"]
                    * self.data["species"][i_sp]["charge"]
                )

            Te = self.data["species"][0]["temp"]

        return ne, Te<|MERGE_RESOLUTION|>--- conflicted
+++ resolved
@@ -202,13 +202,9 @@
         if dpdx != -2 and dpdx != -miller.beta_prime:
             if dpdx == -1:
                 local_species = self.get_local_species()
-<<<<<<< HEAD
-                beta_prime_ratio = -miller.beta_prime / (local_species.a_lp * beta)
-=======
                 beta_prime_ratio = -miller.beta_prime / (
                     local_species.inverse_lp * beta
                 )
->>>>>>> 148bae3b
                 if not np.isclose(beta_prime_ratio, 1.0):
                     warnings.warn(
                         "GENE dpdx_pm not set consistently with amhd - drifts may not behave as expected"
