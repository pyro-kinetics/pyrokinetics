--- conflicted
+++ resolved
@@ -28,12 +28,7 @@
         looks up the rest of the files in the same directory.
         """
         filename = Path(filename)
-<<<<<<< HEAD
         prefixes = ["parameters", "field", "nrg", "omega"]
-=======
-        prefixes = ["parameters", "field", "nrg"]
-
->>>>>>> a9ae0d7f
         if filename.is_dir():
             # If given a dir name, looks for dir/parameters_0000
             dirname = filename
