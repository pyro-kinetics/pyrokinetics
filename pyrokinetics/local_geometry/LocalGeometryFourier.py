import numpy as np
from typing import Tuple, Dict, Any
from scipy.optimize import least_squares  # type: ignore
from scipy.integrate import simpson
from ..constants import pi
from .LocalGeometry import LocalGeometry
from ..equilibrium import Equilibrium
from ..typing import Scalar, ArrayLike
import matplotlib.pyplot as plt


def default_fourier_inputs(n_moments=16):
    # Return default args to build a LocalGeometryfourier
    # Uses a function call to avoid the user modifying these values
    return {
        "rho": 0.9,
        "Rmaj": 3.0,
        "Z0": 0.0,
        "kappa": 1.0,
        "s_kappa": 0.0,
        "asym_coeff": np.zeros(n_moments),
        "dasym_dr": np.zeros(n_moments),
        "sym_coeff": np.zeros(n_moments),
        "dsym_dr": np.zeros(n_moments),
        "q": 2.0,
        "shat": 1.0,
        "shift": 0.0,
        "btccw": -1,
        "ipccw": -1,
        "beta_prime": 0.0,
        "local_geometry": "fourier",
    }


def grad_r(
    theta: ArrayLike,
    dZ0dr: Scalar,
    cN: ArrayLike,
    sN: ArrayLike,
    dcNdr: ArrayLike,
    dsNdr: ArrayLike,
    shift: Scalar,
    Rmaj: Scalar,
    Z0: Scalar,
) -> np.ndarray:
    """
    fourier definition of grad r from
    fourier, R. L., et al. "Noncircular, finite aspect ratio, local equilibrium model."
    Physics of Plasmas 5.4 (1998): 973-978.

    Parameters
    ----------
    kappa: Scalar
        fourier elongation
    shift: Scalar
        Shafranov shift
    theta: ArrayLike
        Array of theta points to evaluate grad_r on

    Returns
    -------
    grad_r : Array
        grad_r(theta)
    """

    n_moments = len(cN)
    n = np.linspace(0, n_moments - 1, n_moments)
    ntheta = n[:, None] * theta[None, :]

    aN = np.sum(cN[:, None] * np.cos(ntheta) + sN[:, None] * np.sin(ntheta), axis=0)
    daNdr = np.sum(
        dcNdr[:, None] * np.cos(ntheta) + dsNdr[:, None] * np.sin(ntheta), axis=0
    )
    daNdtheta = np.sum(
        -cN[:, None] * n[:, None] * np.sin(ntheta)
        + sN[:, None] * n[:, None] * np.cos(ntheta),
        axis=0,
    )

    dZdtheta = aN * np.cos(theta) + daNdtheta * np.sin(theta)

    # Assumes dZ0/dr = 0
    dZdr = dZ0dr + aN * np.sin(theta) + Z0 * daNdr * np.sin(theta)

    dRdtheta = -aN * np.sin(theta) + daNdtheta * np.cos(theta)

    dRdr = shift + aN * np.cos(theta) + Rmaj * daNdr * np.sin(theta)

    g_tt = dRdtheta ** 2 + dZdtheta ** 2

    grad_r = np.sqrt(g_tt) / (dRdr * dZdtheta - dRdtheta * dZdr)

    return grad_r


def flux_surface(
    theta: ArrayLike,
    cN: ArrayLike,
    sN: ArrayLike,
    a_minor: Scalar,
    R_major: Scalar,
    Zmid: Scalar,
) -> Tuple[np.ndarray, np.ndarray]:
    """
    Generates (R,Z) of a flux surface given a set of fourier fits

    Parameters
    ----------
    kappa : Float
        Elongation
    delta : Float
        Triangularity
    Rcen : Float
        Major radius of flux surface [m]
    rmin : Float
        Minor radius of flux surface [m]
    Zmid : Float
        Vertical midpoint of flux surface [m]
    theta : Array
        Values of theta to evaluate flux surface
    thetaR : Array
        Values of thetaR to evaluate flux surface

    Returns
    -------
    R : Array
        R values for this flux surface [m]
    Z : Array
        Z Values for this flux surface [m]
    """
    n_moments = len(cN)
    n = np.linspace(0, n_moments - 1, n_moments)
    ntheta = n[:, None] * theta[None, :]
    aN = (
        np.sum(cN[:, None] * np.cos(ntheta) + sN[:, None] * np.sin(ntheta), axis=0)
        * a_minor
    )

    R = R_major + aN * np.cos(theta)
    Z = Zmid + aN * np.sin(theta)

    return R, Z


def get_b_poloidal(
    theta: ArrayLike,
    cN: ArrayLike,
    sN: ArrayLike,
    dcNdr: ArrayLike,
    dsNdr: ArrayLike,
    Rmaj: Scalar,
    Z0: Scalar,
    R: ArrayLike,
    shift: Scalar,
    dZ0dr: Scalar,
    dpsidr: Scalar,
) -> np.ndarray:
    r"""
    Returns fourier prediction for b_poloidal given flux surface parameters

    Parameters
    ----------
    kappa: Scalar
        fourier elongation
    delta: Scalar
        fourier triangularity
    s_kappa: Scalar
        Radial derivative of fourier elongation
    s_delta: Scalar
        Radial derivative of fourier triangularity
    shift: Scalar
        Shafranov shift
    dpsidr: Scalar
        :math: `\partial \psi / \partial r`
    R: ArrayLike
        Major radius
    theta: ArrayLike
        Array of theta points to evaluate grad_r on

    Returns
    -------
    fourier_b_poloidal : Array
        Array of b_poloidal from fourier fit
    """

    return (
        dpsidr
        / R
        * grad_r(
<<<<<<< HEAD
            theta=theta,
            dZ0dr=dZ0dr,
            cN=cN,
            sN=sN,
            dcNdr=dcNdr,
            dsNdr=dsNdr,
            Rmaj=Rmaj,
            Z0=Z0,
            shift=shift,
=======
            kappa, r, shift, dkapdr, dZ0dr, theta, thetaR, dthetaR_dtheta, dthetaR_dr
>>>>>>> 6202d39c
        )
    )


class LocalGeometryFourier(LocalGeometry):
    r"""
    Fourier Object representing local fourier fit parameters
    Uses method in Plasma Phys. Control. Fusion 63 (2021) 012001 (5pp)
    Data stored in a CleverDict Object

    Attributes
    ----------
    psi_n : Float
        Normalised Psi
    rho : Float
        r/a
    r_minor : Float
        Minor radius of flux surface
    a_minor : Float
        Minor radius of LCFS [m]
    Rmaj : Float
        Normalised Major radius (Rmajor/a_minor)
    Rgeo : Float
        Normalisd major radius of normalising field (Rreference/a)
    Z0 : Float
        Normalised vertical position of midpoint (Zmid / a_minor)
    f_psi : Float
        Torodial field function
    B0 : Float
        Toroidal field at major radius (f_psi / Rmajor) [T]
    bunit_over_b0 : Float
        Ratio of GACODE normalising field = :math:`q/r \partial \psi/\partial r` [T] to B0
    kappa : Float
        Elongation
    delta : Float
        Triangularity
    s_kappa : Float
        Shear in Elongation
    s_delta : Float
        Shear in Triangularity
    shift : Float
        Shafranov shift
    dpsidr : Float
        :math: `\partial \psi / \partial r`
    q : Float
        Safety factor
    shat : Float
        Magnetic shear
    beta_prime : Float
        :math:`\beta' = \beta * a/L_p`

    """

    def __init__(self, *args, **kwargs):

        s_args = list(args)

        if (
            args
            and not isinstance(args[0], LocalGeometryFourier)
            and isinstance(args[0], dict)
        ):
            s_args[0] = sorted(args[0].items())

            super(LocalGeometry, self).__init__(*s_args, **kwargs)

        elif len(args) == 0:
            self.default()

    @classmethod
    def from_gk_data(cls, params: Dict[str, Any]):
        """
        Initialise from data gathered from GKCode object, and additionally set
        bunit_over_b0
        """
        # TODO change __init__ to take necessary parameters by name. It shouldn't
        # be possible to have a fourier object that does not contain all attributes.
        # bunit_over_b0 should be an optional argument, and the following should
        # be performed within __init__ if it is None
        fourier = cls(params)
        fourier.bunit_over_b0 = fourier.get_bunit_over_b0()
        return fourier

    @classmethod
    def from_global_eq(cls, global_eq: Equilibrium, psi_n: float, verbose=False):
        # TODO this should replace load_from_eq.
        fourier = cls()
        fourier.load_from_eq(global_eq, psi_n=psi_n, verbose=verbose)
        return fourier

    def load_from_eq(self, eq: Equilibrium, psi_n: float, verbose=False, n_moments=32):
        r"""
        Loads fourier object from a GlobalEquilibrium Object

        Flux surface contours are fitted from 2D psi grid
        Gradients in shaping parameters are fitted from poloidal field

        Parameters
        ----------
        eq : GlobalEquilibrium
            GlobalEquilibrium object
        psi_n : Float
            Value of :math:`\psi_N` to generate local fourier parameters
        verbose : Boolean
            Controls verbosity

        """

        R, Z = eq.get_flux_surface(psi_n=psi_n)

        R_major = eq.R_major(psi_n)

        rho = eq.rho(psi_n)

        r_minor = rho * eq.a_minor

        kappa = (max(Z) - min(Z)) / (2 * r_minor)

        Zmid = (max(Z) + min(Z)) / 2

        Zind = np.argmax(abs(Z))

        fpsi = eq.f_psi(psi_n)
        B0 = fpsi / R_major

        drho_dpsi = eq.rho.derivative()(psi_n)
        shift = eq.R_major.derivative()(psi_n) / drho_dpsi / eq.a_minor

        pressure = eq.pressure(psi_n)
        q = eq.q(psi_n)

        dp_dpsi = eq.q.derivative()(psi_n)

        shat = rho / q * dp_dpsi / drho_dpsi

        dpressure_drho = eq.p_prime(psi_n) / drho_dpsi

        beta_prime = 8 * pi * 1e-7 * dpressure_drho / B0 ** 2

        Z = np.roll(Z, -np.argmax(R))
        R = np.roll(R, -np.argmax(R))
        R_diff = R - R_major
        Z_diff = Z - Zmid

        dot_product = R_diff * np.roll(R_diff, 1) + Z_diff * np.roll(Z_diff, 1)
        magnitude = np.sqrt(R_diff ** 2 + Z_diff ** 2)
        arc_angle = dot_product / (magnitude * np.roll(magnitude, 1))

        theta_diff = np.arccos(arc_angle)

        if Z[1] > Z[0]:
            theta = np.cumsum(theta_diff) - theta_diff[0]
        else:
            theta = -np.cumsum(theta_diff) - theta_diff[0]

        # Remove same points
        R = R[np.where(np.diff(theta) != 0.0)]
        Z = Z[np.where(np.diff(theta) != 0.0)]
        theta = theta[np.where(np.diff(theta) != 0.0)]

        # Ensure final point m
        R = np.append(R, R[0])
        Z = np.append(Z, Z[0])
        theta = np.append(theta, 2 * np.pi - theta[0])

        self.psi_n = psi_n
        self.rho = float(rho)
        self.r_minor = float(r_minor)
        self.Rmaj = float(R_major / eq.a_minor)
        self.a_minor = float(eq.a_minor)
        self.f_psi = float(fpsi)
        self.B0 = float(B0)

        self.Z0 = float(Zmid / eq.a_minor)

        self.q = float(q)
        self.shat = shat
        self.beta_prime = beta_prime
        self.pressure = pressure
        self.dpressure_drho = dpressure_drho

        aN = np.sqrt((R - R_major) ** 2 + (Z - Zmid) ** 2) / eq.a_minor

        n = np.linspace(0, n_moments - 1, n_moments)
        ntheta = n[:, None] * theta[None, :]
        cN = simpson(aN[None, :] * np.cos(ntheta), theta, axis=1) / np.pi
        sN = simpson(aN[None, :] * np.sin(ntheta), theta, axis=1) / np.pi

        cN[0] *= 0.5
        sN[0] *= 0.5

        theta = np.linspace(0, 2 * np.pi, 256)

        self.cN = cN
        self.sN = sN
        self.n_moments = n_moments

        # Make a smoothly varying theta
        self.theta = np.linspace(0, 2 * np.pi, len(theta))

        (
            self.R,
            self.Z,
        ) = flux_surface(self.theta, self.cN, self.sN, self.a_minor, R_major, Zmid)

        plt.plot(R, Z, label="Data")
        plt.plot(self.R, self.Z, "--", label="Fit")
        plt.legend()
        ax = plt.gca()
        ax.set_aspect("equal")
        plt.title("Fit to flux surface for GENE Fourier")
        plt.legend()
        plt.show()
        self.b_poloidal = eq.get_b_poloidal(self.R, self.Z)

        dpsi_dr_init = 1.0
        dZ0dr = 0.0
        params = [shift, dZ0dr, dpsi_dr_init, *[0.0] * self.n_moments * 2]

        fits = least_squares(self.minimise_b_poloidal, params)

        # Check that least squares didn't fail
        if not fits.success:
            raise Exception(
                f"Least squares fitting in Fourier::load_from_eq failed with message : {fits.message}"
            )

        if verbose:
            print(f"Fourier :: Fit to Bpoloidal obtained with residual {fits.cost}")

        if fits.cost > 0.1:
            import warnings

            warnings.warn(
                f"Warning Fit to Fourier in Miller::load_from_eq is poor with residual of {fits.cost}"
            )

        self.shift = fits.x[0]
        self.dZ0dr = fits.x[1]
        self.dpsidr = fits.x[2]
        self.dcNdr = fits.x[3 : self.n_moments + 3]
        self.dsNdr = fits.x[self.n_moments + 3 :]

        bpol_fit = get_b_poloidal(
            theta=self.theta,
            cN=self.cN,
            sN=self.sN,
            dcNdr=self.dcNdr,
            dsNdr=self.dsNdr,
            Rmaj=self.Rmaj,
            Z0=self.Z0,
            R=self.R,
            shift=self.shift,
            dZ0dr=self.dZ0dr,
            dpsidr=self.dpsidr,
        )

        plt.plot(self.theta, self.b_poloidal, label="Data")
        plt.plot(self.theta, bpol_fit, "--", label=f"N moments={n_moments}")
        plt.legend()
        plt.xlabel("theta")
        plt.title("Fit to poloidal field for GENE Fourier")
        plt.ylabel("Bpol")
        plt.show()
        # Bunit for GACODE codes
        self.bunit_over_b0 = self.get_bunit_over_b0()

    def minimise_b_poloidal(self, params):
        """
        Function for least squares minimisation of poloidal field

        Parameters
        ----------
        params : List
            List of the form [s_kappa, s_delta, shift, dpsidr]

        Returns
        -------
        Difference between fourier and equilibrium b_poloidal

        """

        shift = params[0]
        dZ0dr = params[1]
        dpsidr = params[2]
        dcNdr = params[3 : self.n_moments + 3]
        dsNdr = params[self.n_moments + 3 :]

        return self.b_poloidal - get_b_poloidal(
            theta=self.theta,
            cN=self.cN,
            sN=self.sN,
            dcNdr=dcNdr,
            dsNdr=dsNdr,
            Rmaj=self.Rmaj,
            Z0=self.Z0,
            R=self.R,
            shift=shift,
            dZ0dr=dZ0dr,
            dpsidr=dpsidr,
        )

    def test_safety_factor(self):
        r"""
        Calculate safety fractor from fourier Object b poloidal field
        :math:`q = \frac{1}{2\pi} \oint \frac{f dl}{R^2 B_{\theta}}`

        Returns
        -------
        q : Float
            Prediction for :math:`q` from fourier B_poloidal
        """

        R = self.R
        Z = self.Z

        dR = (np.roll(R, 1) - np.roll(R, -1)) / 2.0
        dZ = (np.roll(Z, 1) - np.roll(Z, -1)) / 2.0

        dL = np.sqrt(dR ** 2 + dZ ** 2)

        b_poloidal = self.get_b_poloidal

        f = self.f_psi

        integral = np.sum(f * dL / (R ** 2 * b_poloidal))

        q = integral / (2 * pi)

        return q

    def get_bunit_over_b0(self):
        r"""
        Get Bunit/B0 using q and loop integral of Bp

        :math:`\frac{B_{unit}}{B_0} = \frac{R_0}{2\pi r_{minor}} \oint \frac{a}{R} \frac{dl_N}{\nabla r}`

        where :math:`dl_N = \frac{dl}{a_{minor}}` coming from the normalising a_minor

        Returns
        -------
        bunit_over_b0 : Float
             :math:`\frac{B_{unit}}{B_0}`

        """

        theta = np.linspace(0, 2 * pi, 256)

        R, Z = flux_surface(
            self.theta, self.cN, self.sN, self.a_minor, self.Rmaj, self.Z0
        )

        dR = (np.roll(R, 1) - np.roll(R, -1)) / 2.0
        dZ = (np.roll(Z, 1) - np.roll(Z, -1)) / 2.0

        dL = np.sqrt(dR ** 2 + dZ ** 2)

        R_grad_r = R * grad_r(
            theta,
            self.dZ0dr,
            self.cN,
            self.sN,
            self.dcNdr,
            self.dsNdr,
            self.shift,
            self.Rmaj,
            self.Z0,
        )

        integral = np.sum(dL / R_grad_r)

        return integral * self.Rmaj / (2 * pi * self.rho)

    def default(self):
        """
        Default parameters for geometry
        Same as GA-STD case
        """
        super(LocalGeometryFourier, self).__init__(default_fourier_inputs())<|MERGE_RESOLUTION|>--- conflicted
+++ resolved
@@ -9,7 +9,7 @@
 import matplotlib.pyplot as plt
 
 
-def default_fourier_inputs(n_moments=16):
+def default_fourier_inputs(n_moments=4):
     # Return default args to build a LocalGeometryfourier
     # Uses a function call to avoid the user modifying these values
     return {
@@ -33,15 +33,15 @@
 
 
 def grad_r(
+    kappa: Scalar,
+    r: Scalar,
+    shift: Scalar,
+    dkapdr: Scalar,
+    dZ0dr: Scalar,
     theta: ArrayLike,
-    dZ0dr: Scalar,
-    cN: ArrayLike,
-    sN: ArrayLike,
-    dcNdr: ArrayLike,
-    dsNdr: ArrayLike,
-    shift: Scalar,
-    Rmaj: Scalar,
-    Z0: Scalar,
+    thetaR: ArrayLike,
+    dthetaR_dtheta: ArrayLike,
+    dthetaR_dr: ArrayLike,
 ) -> np.ndarray:
     """
     fourier definition of grad r from
@@ -63,30 +63,16 @@
         grad_r(theta)
     """
 
-    n_moments = len(cN)
-    n = np.linspace(0, n_moments - 1, n_moments)
-    ntheta = n[:, None] * theta[None, :]
-
-    aN = np.sum(cN[:, None] * np.cos(ntheta) + sN[:, None] * np.sin(ntheta), axis=0)
-    daNdr = np.sum(
-        dcNdr[:, None] * np.cos(ntheta) + dsNdr[:, None] * np.sin(ntheta), axis=0
-    )
-    daNdtheta = np.sum(
-        -cN[:, None] * n[:, None] * np.sin(ntheta)
-        + sN[:, None] * n[:, None] * np.cos(ntheta),
-        axis=0,
-    )
-
-    dZdtheta = aN * np.cos(theta) + daNdtheta * np.sin(theta)
+    dZdtheta = kappa * r * np.cos(theta)
 
     # Assumes dZ0/dr = 0
-    dZdr = dZ0dr + aN * np.sin(theta) + Z0 * daNdr * np.sin(theta)
-
-    dRdtheta = -aN * np.sin(theta) + daNdtheta * np.cos(theta)
-
-    dRdr = shift + aN * np.cos(theta) + Rmaj * daNdr * np.sin(theta)
-
-    g_tt = dRdtheta ** 2 + dZdtheta ** 2
+    dZdr = dZ0dr + kappa * np.sin(theta) + dkapdr * r * np.sin(theta)
+
+    dRdtheta = -r * np.sin(thetaR) * dthetaR_dtheta
+
+    dRdr = shift + np.cos(thetaR) - r * np.sin(thetaR) * dthetaR_dr
+
+    g_tt = dRdtheta**2 + dZdtheta**2
 
     grad_r = np.sqrt(g_tt) / (dRdr * dZdtheta - dRdtheta * dZdr)
 
@@ -94,11 +80,11 @@
 
 
 def flux_surface(
+    kappa: Scalar,
+    Rcen: Scalar,
+    rmin: Scalar,
     theta: ArrayLike,
-    cN: ArrayLike,
-    sN: ArrayLike,
-    a_minor: Scalar,
-    R_major: Scalar,
+    thetaR: ArrayLike,
     Zmid: Scalar,
 ) -> Tuple[np.ndarray, np.ndarray]:
     """
@@ -128,32 +114,24 @@
     Z : Array
         Z Values for this flux surface [m]
     """
-    n_moments = len(cN)
-    n = np.linspace(0, n_moments - 1, n_moments)
-    ntheta = n[:, None] * theta[None, :]
-    aN = (
-        np.sum(cN[:, None] * np.cos(ntheta) + sN[:, None] * np.sin(ntheta), axis=0)
-        * a_minor
-    )
-
-    R = R_major + aN * np.cos(theta)
-    Z = Zmid + aN * np.sin(theta)
+    R = Rcen + rmin * np.cos(thetaR)
+    Z = Zmid + kappa * rmin * np.sin(theta)
 
     return R, Z
 
 
 def get_b_poloidal(
-    theta: ArrayLike,
-    cN: ArrayLike,
-    sN: ArrayLike,
-    dcNdr: ArrayLike,
-    dsNdr: ArrayLike,
-    Rmaj: Scalar,
-    Z0: Scalar,
+    kappa: Scalar,
     R: ArrayLike,
+    r: Scalar,
     shift: Scalar,
     dZ0dr: Scalar,
     dpsidr: Scalar,
+    dkapdr: Scalar,
+    theta: ArrayLike,
+    thetaR: ArrayLike,
+    dthetaR_dtheta: ArrayLike,
+    dthetaR_dr: ArrayLike,
 ) -> np.ndarray:
     r"""
     Returns fourier prediction for b_poloidal given flux surface parameters
@@ -187,19 +165,7 @@
         dpsidr
         / R
         * grad_r(
-<<<<<<< HEAD
-            theta=theta,
-            dZ0dr=dZ0dr,
-            cN=cN,
-            sN=sN,
-            dcNdr=dcNdr,
-            dsNdr=dsNdr,
-            Rmaj=Rmaj,
-            Z0=Z0,
-            shift=shift,
-=======
             kappa, r, shift, dkapdr, dZ0dr, theta, thetaR, dthetaR_dtheta, dthetaR_dr
->>>>>>> 6202d39c
         )
     )
 
@@ -290,7 +256,7 @@
         fourier.load_from_eq(global_eq, psi_n=psi_n, verbose=verbose)
         return fourier
 
-    def load_from_eq(self, eq: Equilibrium, psi_n: float, verbose=False, n_moments=32):
+    def load_from_eq(self, eq: Equilibrium, psi_n: float, verbose=False, n_moments=4):
         r"""
         Loads fourier object from a GlobalEquilibrium Object
 
@@ -322,11 +288,14 @@
 
         Zind = np.argmax(abs(Z))
 
+        R_upper = R[Zind]
+
         fpsi = eq.f_psi(psi_n)
         B0 = fpsi / R_major
 
         drho_dpsi = eq.rho.derivative()(psi_n)
         shift = eq.R_major.derivative()(psi_n) / drho_dpsi / eq.a_minor
+        dZ0dr = eq.Z_mid.derivative()(psi_n) / drho_dpsi / eq.a_minor
 
         pressure = eq.pressure(psi_n)
         q = eq.q(psi_n)
@@ -337,33 +306,42 @@
 
         dpressure_drho = eq.p_prime(psi_n) / drho_dpsi
 
-        beta_prime = 8 * pi * 1e-7 * dpressure_drho / B0 ** 2
-
-        Z = np.roll(Z, -np.argmax(R))
-        R = np.roll(R, -np.argmax(R))
-        R_diff = R - R_major
-        Z_diff = Z - Zmid
-
-        dot_product = R_diff * np.roll(R_diff, 1) + Z_diff * np.roll(Z_diff, 1)
-        magnitude = np.sqrt(R_diff ** 2 + Z_diff ** 2)
-        arc_angle = dot_product / (magnitude * np.roll(magnitude, 1))
-
-        theta_diff = np.arccos(arc_angle)
-
-        if Z[1] > Z[0]:
-            theta = np.cumsum(theta_diff) - theta_diff[0]
-        else:
-            theta = -np.cumsum(theta_diff) - theta_diff[0]
-
-        # Remove same points
-        R = R[np.where(np.diff(theta) != 0.0)]
-        Z = Z[np.where(np.diff(theta) != 0.0)]
+        beta_prime = 8 * pi * 1e-7 * dpressure_drho / B0**2
+
+        normalised_height = (Z - Zmid) / (kappa * r_minor)
+
+        # Floating point error can lead to >|1.0|
+        normalised_height = np.where(
+            np.isclose(normalised_height, 1.0), 1.0, normalised_height
+        )
+        normalised_height = np.where(
+            np.isclose(normalised_height, -1.0), -1.0, normalised_height
+        )
+
+        theta = np.arcsin(normalised_height)
+
+        normalised_radius = (R - R_major) / r_minor
+
+        normalised_radius = np.where(
+            np.isclose(normalised_radius, 1.0), 1.0, normalised_radius
+        )
+        normalised_radius = np.where(
+            np.isclose(normalised_radius, -1.0), -1.0, normalised_radius
+        )
+
+        thetaR = np.arccos(normalised_radius)
+
+        theta = np.where(R < R_upper, np.pi - theta, theta)
+        theta = np.where((R >= R_upper) & (Z < 0), 2 * np.pi + theta, theta)
+        thetaR = np.where(Z < 0, 2 * np.pi - thetaR, thetaR)
+
+        # Ensure theta start from zero and remove any repeats
+        theta = np.roll(theta, -np.argmin(theta))
+        thetaR = np.roll(thetaR, -np.argmin(thetaR))
+        thetaR = thetaR[np.where(np.diff(theta) != 0.0)]
         theta = theta[np.where(np.diff(theta) != 0.0)]
 
-        # Ensure final point m
-        R = np.append(R, R[0])
-        Z = np.append(Z, Z[0])
-        theta = np.append(theta, 2 * np.pi - theta[0])
+        theta_diff = thetaR - theta
 
         self.psi_n = psi_n
         self.rho = float(rho)
@@ -381,43 +359,44 @@
         self.pressure = pressure
         self.dpressure_drho = dpressure_drho
 
-        aN = np.sqrt((R - R_major) ** 2 + (Z - Zmid) ** 2) / eq.a_minor
-
-        n = np.linspace(0, n_moments - 1, n_moments)
-        ntheta = n[:, None] * theta[None, :]
-        cN = simpson(aN[None, :] * np.cos(ntheta), theta, axis=1) / np.pi
-        sN = simpson(aN[None, :] * np.sin(ntheta), theta, axis=1) / np.pi
-
-        cN[0] *= 0.5
-        sN[0] *= 0.5
-
-        theta = np.linspace(0, 2 * np.pi, 256)
-
-        self.cN = cN
-        self.sN = sN
+        asym_coeff = np.empty(n_moments)
+        sym_coeff = np.empty(n_moments)
+
+        for i in range(n_moments):
+            c_int = theta_diff * np.cos(i * theta)
+            asym_coeff[i] = simpson(c_int, theta)
+
+            s_int = theta_diff * np.sin(i * theta)
+            sym_coeff[i] = simpson(s_int, theta)
+
+        asym_coeff *= 1 / np.pi
+        sym_coeff *= 1 / np.pi
+
+        self.kappa = kappa
         self.n_moments = n_moments
+        self.sym_coeff = sym_coeff
+        self.asym_coeff = asym_coeff
 
         # Make a smoothly varying theta
         self.theta = np.linspace(0, 2 * np.pi, len(theta))
 
-        (
-            self.R,
-            self.Z,
-        ) = flux_surface(self.theta, self.cN, self.sN, self.a_minor, R_major, Zmid)
-
-        plt.plot(R, Z, label="Data")
-        plt.plot(self.R, self.Z, "--", label="Fit")
-        plt.legend()
-        ax = plt.gca()
-        ax.set_aspect("equal")
-        plt.title("Fit to flux surface for GENE Fourier")
-        plt.legend()
-        plt.show()
+        self.thetaR = self.get_thetaR(self.theta)
+        self.dthetaR_dtheta = self.get_dthetaR_dtheta(self.theta)
+
+        self.R, self.Z, = flux_surface(
+            kappa=self.kappa,
+            Rcen=self.Rmaj * self.a_minor,
+            rmin=self.r_minor,
+            theta=self.theta,
+            thetaR=self.thetaR,
+            Zmid=self.Z0 * self.a_minor,
+        )
+
         self.b_poloidal = eq.get_b_poloidal(self.R, self.Z)
 
+        dkap_dr_init = 0.0
         dpsi_dr_init = 1.0
-        dZ0dr = 0.0
-        params = [shift, dZ0dr, dpsi_dr_init, *[0.0] * self.n_moments * 2]
+        params = [shift, dZ0dr, dkap_dr_init, dpsi_dr_init, *[0.0] * self.n_moments * 2]
 
         fits = least_squares(self.minimise_b_poloidal, params)
 
@@ -438,35 +417,78 @@
             )
 
         self.shift = fits.x[0]
-        self.dZ0dr = fits.x[1]
-        self.dpsidr = fits.x[2]
-        self.dcNdr = fits.x[3 : self.n_moments + 3]
-        self.dsNdr = fits.x[self.n_moments + 3 :]
+        self.dpsidr = fits.x[1]
+        dkap_dr = fits.x[2]
+        self.s_kappa = self.r_minor / self.kappa * dkap_dr
+        self.dZ0dr = fits.x[3]
+        self.dasym_dr = fits.x[4 : self.n_moments + 4]
+        self.dsym_dr = fits.x[self.n_moments + 4 :]
+
+        self.dthetaR_dr = self.get_dthetaR_dr(self.theta, self.dasym_dr, self.dsym_dr)
 
         bpol_fit = get_b_poloidal(
+            kappa=self.kappa,
+            r=self.r_minor,
+            shift=self.shift,
+            dkapdr=self.s_kappa * self.kappa / self.r_minor,
+            dpsidr=self.dpsidr,
+            dZ0dr=self.dZ0dr,
+            R=self.R,
             theta=self.theta,
-            cN=self.cN,
-            sN=self.sN,
-            dcNdr=self.dcNdr,
-            dsNdr=self.dsNdr,
-            Rmaj=self.Rmaj,
-            Z0=self.Z0,
-            R=self.R,
-            shift=self.shift,
-            dZ0dr=self.dZ0dr,
-            dpsidr=self.dpsidr,
-        )
-
-        plt.plot(self.theta, self.b_poloidal, label="Data")
-        plt.plot(self.theta, bpol_fit, "--", label=f"N moments={n_moments}")
+            thetaR=self.thetaR,
+            dthetaR_dtheta=self.dthetaR_dtheta,
+            dthetaR_dr=self.dthetaR_dr,
+        )
+
+        plt.plot(self.theta, bpol_fit, label=f"N moments={n_moments}")
+        plt.plot(self.theta, self.b_poloidal, "--", label="Data", color="k")
         plt.legend()
         plt.xlabel("theta")
-        plt.title("Fit to poloidal field for GENE Fourier")
+        plt.title("Fit to poloidal field with different number of moments")
         plt.ylabel("Bpol")
         plt.show()
         # Bunit for GACODE codes
         self.bunit_over_b0 = self.get_bunit_over_b0()
 
+    def get_thetaR(self, theta):
+
+        n = np.linspace(0, self.n_moments - 1, self.n_moments)
+        ntheta = n[:, None] * theta[None, :]
+        thetaR = theta + np.sum(
+            (
+                self.asym_coeff[:, None] * np.cos(ntheta)
+                + self.sym_coeff[:, None] * np.sin(ntheta)
+            ),
+            axis=0,
+        )
+
+        return thetaR
+
+    def get_dthetaR_dtheta(self, theta):
+
+        n = np.linspace(0, self.n_moments - 1, self.n_moments)
+        ntheta = n[:, None] * theta[None, :]
+        dthetaR_dtheta = 1.0 + np.sum(
+            (
+                -self.asym_coeff[:, None] * n[:, None] * np.sin(ntheta)
+                + self.sym_coeff[:, None] * n[:, None] * np.cos(ntheta)
+            ),
+            axis=0,
+        )
+
+        return dthetaR_dtheta
+
+    def get_dthetaR_dr(self, theta, dasym_dr, dsym_dr):
+
+        n = np.linspace(0, self.n_moments - 1, self.n_moments)
+        ntheta = n[:, None] * theta[None, :]
+        dthetaR_dr = np.sum(
+            (dasym_dr[:, None] * np.cos(ntheta) + dsym_dr[:, None] * np.sin(ntheta)),
+            axis=0,
+        )
+
+        return dthetaR_dr
+
     def minimise_b_poloidal(self, params):
         """
         Function for least squares minimisation of poloidal field
@@ -483,23 +505,25 @@
         """
 
         shift = params[0]
-        dZ0dr = params[1]
-        dpsidr = params[2]
-        dcNdr = params[3 : self.n_moments + 3]
-        dsNdr = params[self.n_moments + 3 :]
+        dpsidr = params[1]
+        dkapdr = params[2]
+        dZ0dr = params[3]
+        dasym_dr = params[4 : self.n_moments + 4]
+        dsym_dr = params[self.n_moments + 4 :]
+        dthetaR_dr = self.get_dthetaR_dr(self.theta, dasym_dr, dsym_dr)
 
         return self.b_poloidal - get_b_poloidal(
+            kappa=self.kappa,
+            r=self.r_minor,
+            shift=shift,
+            dpsidr=dpsidr,
+            dkapdr=dkapdr,
+            dZ0dr=dZ0dr,
+            R=self.R,
             theta=self.theta,
-            cN=self.cN,
-            sN=self.sN,
-            dcNdr=dcNdr,
-            dsNdr=dsNdr,
-            Rmaj=self.Rmaj,
-            Z0=self.Z0,
-            R=self.R,
-            shift=shift,
-            dZ0dr=dZ0dr,
-            dpsidr=dpsidr,
+            thetaR=self.thetaR,
+            dthetaR_dtheta=self.dthetaR_dtheta,
+            dthetaR_dr=dthetaR_dr,
         )
 
     def test_safety_factor(self):
@@ -519,13 +543,13 @@
         dR = (np.roll(R, 1) - np.roll(R, -1)) / 2.0
         dZ = (np.roll(Z, 1) - np.roll(Z, -1)) / 2.0
 
-        dL = np.sqrt(dR ** 2 + dZ ** 2)
+        dL = np.sqrt(dR**2 + dZ**2)
 
         b_poloidal = self.get_b_poloidal
 
         f = self.f_psi
 
-        integral = np.sum(f * dL / (R ** 2 * b_poloidal))
+        integral = np.sum(f * dL / (R**2 * b_poloidal))
 
         q = integral / (2 * pi)
 
@@ -548,25 +572,34 @@
 
         theta = np.linspace(0, 2 * pi, 256)
 
+        thetaR = self.get_thetaR(theta)
+        dthetaR_dtheta = self.get_dthetaR_dtheta(theta)
+        dthetaR_dr = self.get_dthetaR_dr(theta, self.dasym_dr, self.dsym_dr)
+
         R, Z = flux_surface(
-            self.theta, self.cN, self.sN, self.a_minor, self.Rmaj, self.Z0
+            kappa=self.kappa,
+            Rcen=self.Rmaj,
+            rmin=self.rho,
+            Zmid=self.Z0,
+            theta=theta,
+            thetaR=thetaR,
         )
 
         dR = (np.roll(R, 1) - np.roll(R, -1)) / 2.0
         dZ = (np.roll(Z, 1) - np.roll(Z, -1)) / 2.0
 
-        dL = np.sqrt(dR ** 2 + dZ ** 2)
+        dL = np.sqrt(dR**2 + dZ**2)
 
         R_grad_r = R * grad_r(
+            self.kappa,
+            self.r_minor,
+            self.shift,
+            self.s_kappa * self.kappa / self.r_minor,
+            self.dZ0dr,
             theta,
-            self.dZ0dr,
-            self.cN,
-            self.sN,
-            self.dcNdr,
-            self.dsNdr,
-            self.shift,
-            self.Rmaj,
-            self.Z0,
+            thetaR,
+            dthetaR_dtheta,
+            dthetaR_dr,
         )
 
         integral = np.sum(dL / R_grad_r)
