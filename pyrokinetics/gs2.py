--- conflicted
+++ resolved
@@ -189,11 +189,8 @@
             if pyro.local_geometry_type == "Miller":
                 miller = pyro.local_geometry
                 if miller.B0 is not None:
-<<<<<<< HEAD
-                    beta = 1 / miller.B0**2 * (miller.Rgeo / miller.Rmaj) ** 2
-=======
                     beta = 1 / miller.B0**2
->>>>>>> a0b4ec67
+
                 else:
                     beta = 0.0
             else:
