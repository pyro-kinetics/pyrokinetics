from path import Path
from .gk_code import GKCode, gk_codes, GKOutput
from .local_geometry import LocalGeometry, local_geometries
from .equilibrium import Equilibrium
from .kinetics import Kinetics
import warnings
from typing import Optional


class Pyro:
    """
    Basic pyro object able to read, write, run, analyse and plot GK data

    """

    # Define class level info
    supported_gk_codes = [*gk_codes, None]
    supported_local_geometries = [*local_geometries, None]

    def __init__(
        self,
        eq_file: Optional[str] = None,
        eq_type: Optional[str] = None,
        kinetics_file: Optional[str] = None,
        kinetics_type: Optional[str] = None,
        gk_file: Optional[str] = None,
        gk_type: Optional[str] = None,
        gk_code: Optional[str] = None,
        local_geometry: Optional[str] = None,
        linear: bool = True,
        local: bool = True,
    ):

        self._float_format = ""

        self.gk_file = gk_file
        if gk_type is not None and gk_code is None:
            warnings.warn(
                "gk_type is no longer used, please use gk_code instead",
                DeprecationWarning,
            )
            gk_code = gk_type

        self.gk_code = gk_code
        self.gk_output = GKOutput()

        if self.gk_file is not None:
            self.file_name = Path(self.gk_file).basename()
            self.run_directory = Path(self.gk_file).dirname()

        self.local_geometry_type = local_geometry
        self.local_geometry = self.local_geometry_type
        self.linear = linear
        self.local = local
        self.eq_file = eq_file
        self.eq_type = eq_type
        self.kinetics_file = kinetics_file
        self.kinetics_type = kinetics_type

        # Load equilibrium file if it exists
        if self.eq_file is not None:
            self.load_global_eq()

        # Load kinetics file if it exists
        if self.kinetics_file is not None:
            self.load_global_kinetics()

        # Read gk_file if it exists (not necessarily load it)
        if self.gk_file is not None:
            self.read_gk_file()

        self.base_directory = Path(__file__).dirname()

    @property
    def gk_code(self):
        return self._gk_code

    @gk_code.setter
    def gk_code(self, value):
        """
        Sets the GK code to be used

        """

        if value is None:
            self._gk_cde = GKCode()
            return

        try:
            self._gk_code = gk_codes[value]
        except KeyError:
            raise NotImplementedError(f"GKCode {value} not yet supported")

    @property
    def local_geometry(self):
        return self._local_geometry

    @local_geometry.setter
    def local_geometry(self, value):
        """
        Sets the local geometry type
        """
<<<<<<< HEAD
        if isinstance(value, LocalGeometry):
            self._local_geometry = value
        elif value in self.supported_local_geometries:

=======
        if value in self.supported_local_geometries:
>>>>>>> 00f41f39
            self.local_geometry_type = value
            if value is None:
                self._local_geometry = LocalGeometry()
            else:
                self._local_geometry = local_geometries[value]
        else:
            raise NotImplementedError(f"LocalGeometry {value} not yet supported")

    def load_global_eq(self, eq_file=None, eq_type=None, **kwargs):
        """
        Loads in global equilibrium parameters

        """

        if eq_file is not None:
            # If given eq_file, overwrite stored filename
            self.eq_file = eq_file
            # set self.eq_type to None, as the new file may not share a type with
            # the old self.eq_file.
            # If eq_type is None, file type inferrence should be able to figure
            # out the new kinetics_type.
            # If eq_type is not none, it will be set in the next step
            self.eq_type = None

        if eq_type is not None:
            self.eq_type = eq_type

        if self.eq_file is None:
            raise ValueError("Please specify eq_file")

        self.eq = Equilibrium(self.eq_file, self.eq_type, **kwargs)

    def load_global_kinetics(self, kinetics_file=None, kinetics_type=None, **kwargs):
        """
        Loads in global kinetic profiles.
        If provided with kinetics_file or kinetics_type, these will overwrite their
        respective object attributes.

        """

        if kinetics_file is not None:
            # If given kinetics_file, overwrite stored filename
            self.kinetics_file = kinetics_file
            # set self.kinetics_type to None, as the new file may not share a type with
            # the old self.kinetics_file.
            # If kinetics_type is None, file type inferrence should be able to figure
            # out the new kinetics_type.
            # If kinetics_type is not none, it will be set in the next step
            self.kinetics_type = None

        if kinetics_type is not None:
            self.kinetics_type = kinetics_type

        if self.kinetics_file is None:
            raise ValueError("Please specify kinetics_file")

        self.kinetics = Kinetics(self.kinetics_file, self.kinetics_type, **kwargs)

    def read_gk_file(self, gk_file=None, gk_code=None):
        """
        Read GK file

        if self has Equilibrium object then it will
        not load the equilibrium parameters into

        """

        if gk_file is not None:
            self.gk_file = gk_file

        if gk_code is not None:
            self.gk_code = gk_code

        if self.gk_code is None or self.gk_file is None:
            raise ValueError("Please specify gk_code and gk_file")
        else:

            # If equilibrium already loaded then it won't load the input file
            if hasattr(self, "eq"):
                template = True
            else:
                template = False

            # Better way to select code?
            self.gk_code.read(self, self.gk_file, template)

        # Load in local geometry, local species, and numerics data
        # TODO uncomment when GKInput is implemented
        # self.local_geometry = self.gk_code.get_local_geometry()
        # self.local_species = self.gk_code.get_local_species()
        # self.numerics = self.gk_code.get_numerics(self.local_geometry)

    def write_gk_file(self, file_name, template_file=None, directory=".", gk_code=None):
        """
        Writes single GK input file to file_name


        """

        self.file_name = file_name
        self.run_directory = directory

        # Store a copy of the current gk_code and then override if the
        # user has specified this.
        original_gk_code = self.gk_code.code_name

        if gk_code is not None:
            self.gk_code = gk_code

        code_input = self.gk_code.code_name.lower() + "_input"

        # Check if code has been read in before
        if not hasattr(self, code_input):
            if template_file is not None:
                self.gk_code.read(self, data_file=template_file, template=True)
            else:
                # Reads in default template
                self.gk_code.read(self, template=True)

        self.gk_code.write(self, file_name, directory=self.run_directory)

        # Ensure that gk_code is unchanged on exit
        self.gk_code = original_gk_code

    def add_flags(
        self,
        flags,
    ):
        """
        Adds flags to GK file

        """

        self.gk_code.add_flags(self, flags)

    def load_local_geometry(self, psi_n=None, **kwargs):
        """
        Loads local geometry parameters

        """

        if psi_n is None:
            raise ValueError("Need a psi_n to load local geometry")

        if self.eq is None:
            raise ValueError("Please load equilibrium first")

        if self.local_geometry_type is None:
            raise ValueError("Please specify local geometry type")

        # Load local geometry
        self.local_geometry.load_from_eq(self.eq, psi_n=psi_n, **kwargs)

    def load_local(
        self,
        psi_n=None,
        local_geometry=None,
    ):
        """
        Loads local geometry and kinetic parameters

        Adds specific geometry and speciesLocal attribute to Pyro
        """

        if psi_n is None:
            raise ValueError("Need a psi_n to load local parameters")

        if self.eq is None:
            raise ValueError("Please load equilibrium first")

        if local_geometry is not None:
            self.local_geometry = local_geometry

        self.load_local_geometry(psi_n=psi_n)

        # Load species data
        self.load_local_species(psi_n=psi_n)

    def load_local_species(
        self,
        psi_n=None,
    ):
        """
        Loads local species parameters

        Adds load_local_species attribute to Pyro
        """

        from .local_species import LocalSpecies

        if psi_n is None:
            raise ValueError("Need a psi_n to load")

        local_species = LocalSpecies()

        local_species.from_kinetics(self.kinetics, psi_n=psi_n, lref=self.eq.a_minor)

        self.local_species = local_species

    def load_gk_output(self, **kwargs):
        """
        Loads GKOutput object
        """

        self.gk_code.load_gk_output(self, **kwargs)

    @property
    def float_format(self):
        """Sets float format for input files"""

        return self._float_format

    @float_format.setter
    def float_format(self, value):
        """Setter for float_format"""

        self._float_format = value

    def __deepcopy__(self, memodict):
        """
        Allows for deepcopy of a Pyro object

        Returns
        -------
        Copy of pyro object
        """
        from copy import deepcopy

        new_pyro = Pyro()

        for key, value in self.__dict__.items():
            setattr(new_pyro, key, deepcopy(value))

        return new_pyro<|MERGE_RESOLUTION|>--- conflicted
+++ resolved
@@ -100,14 +100,9 @@
         """
         Sets the local geometry type
         """
-<<<<<<< HEAD
         if isinstance(value, LocalGeometry):
             self._local_geometry = value
         elif value in self.supported_local_geometries:
-
-=======
-        if value in self.supported_local_geometries:
->>>>>>> 00f41f39
             self.local_geometry_type = value
             if value is None:
                 self._local_geometry = LocalGeometry()
